--- conflicted
+++ resolved
@@ -1,13 +1,6 @@
 ---
 :MAJOR: 0
-<<<<<<< HEAD
-:MINOR: 9
-:PATCH: 2
-:BUILD: '001'
-:STAMP: 1428371583
-:OWNER: delano
-:STORY: ''
-=======
 :MINOR: 10
 :PATCH: 0
->>>>>>> 64f5dacf
+:OWNER: delano
+:STORY: ''