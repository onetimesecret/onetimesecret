---
:MAJOR: 0
:MINOR: 9
<<<<<<< HEAD
:PATCH: 0
:BUILD: '001'
:STAMP: 1428371583
:OWNER: delano
:STORY: ! '[no message]'
=======
:PATCH: 1
>>>>>>> d4663aec
<|MERGE_RESOLUTION|>--- conflicted
+++ resolved
@@ -1,12 +1,8 @@
 ---
 :MAJOR: 0
 :MINOR: 9
-<<<<<<< HEAD
-:PATCH: 0
 :BUILD: '001'
 :STAMP: 1428371583
 :OWNER: delano
 :STORY: ! '[no message]'
-=======
-:PATCH: 1
->>>>>>> d4663aec
+:PATCH: 1