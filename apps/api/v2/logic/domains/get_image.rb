require_relative '../base'

module V2::Logic
  module Domains
    # Get an image from a custom domain
    #
    # Unlike the v2 API image endpoints, this endpoint uses 2 parameters:
    #   1. custom_domain_id: The ID of the custom domain
    #   2. filename: The name of the image file
    #
    # Both need to be provided in the URL and 404 if either is missing.
    #
    # e.g.
    #   /imagine/b79b17281be7264f778c/logo.png
    #
    class GetImage < V2::Logic::Base
      attr_reader :custom_domain_id, :filename, :custom_domain, :image_type, :image_ext, :content_type,
        :content_length, :image_data, :encoded_content

      def process_params
        # Sanitize the id to allow only alphanumeric characters
        @custom_domain_id = params[:custom_domain_id].to_s.gsub(/[^a-zA-Z0-9]/, '')

        # One of: logo, icon. CustomDomain must have a matching hashkey field.
        tmp_image_type = params[:image_type].to_s.gsub(/[^a-zA-Z0-9]/, '')
        @image_type    = %w[logo icon].include?(tmp_image_type) ? tmp_image_type : nil

        # We capture the file extension for the image but we just log
        # it. The response content type is determined by the stored value.
        tmp_image_ext = params[:image_ext].to_s.gsub(/[^a-zA-Z0-9]/, '')
        @image_ext    = tmp_image_ext

        OT.ld "[GetImage] domain_id=#{custom_domain_id} type=#{image_type} ext=#{image_ext}"
      end

      def raise_concerns
        raise_not_found 'Missing domain ID' if custom_domain_id.empty?

<<<<<<< HEAD
        tmp_custom_domain = Onetime::CustomDomain.from_identifier custom_domain_id
=======
        tmp_custom_domain = V2::CustomDomain.find_by_identifier custom_domain_id
>>>>>>> 8cd8754a
        raise_not_found 'Domain not found' unless tmp_custom_domain
        @custom_domain    = tmp_custom_domain # make it available after all concerns

        # Safely retrieve the logo filename from the custom domain's brand
        _image_field&.[]('filename')
        content_type = _image_field.[]('content_type')

        raise_not_found 'No content type' unless content_type
        @content_type = content_type

        encoded_content  = _image_field['encoded']
        raise_not_found 'No content' unless encoded_content
        @encoded_content = encoded_content
      end

      def process
        # Decode the base64 content back to binary
        @image_data     = Base64.strict_decode64(encoded_content)
        @content_length = @image_data&.bytesize.to_s || '0'
      end

      # e.g. custom_domain.logo
      def _image_field
        custom_domain.send(image_type) # logo, icon
      end
      private :_image_field
    end
  end
end<|MERGE_RESOLUTION|>--- conflicted
+++ resolved
@@ -36,11 +36,7 @@
       def raise_concerns
         raise_not_found 'Missing domain ID' if custom_domain_id.empty?
 
-<<<<<<< HEAD
-        tmp_custom_domain = Onetime::CustomDomain.from_identifier custom_domain_id
-=======
-        tmp_custom_domain = V2::CustomDomain.find_by_identifier custom_domain_id
->>>>>>> 8cd8754a
+        tmp_custom_domain = Onetime::CustomDomain.find_by_identifier custom_domain_id
         raise_not_found 'Domain not found' unless tmp_custom_domain
         @custom_domain    = tmp_custom_domain # make it available after all concerns
 
