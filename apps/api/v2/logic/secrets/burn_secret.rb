# apps/api/v2/logic/secrets/burn_secret.rb

module V2::Logic
  module Secrets

    using Familia::Refinements::TimeLiterals

    class BurnSecret < V2::Logic::Base
      attr_reader :key, :passphrase, :continue, :metadata, :secret, :correct_passphrase, :greenlighted

      def process_params
        @key        = params[:key].to_s
        @metadata   = Onetime::Metadata.load key
        @passphrase = params[:passphrase].to_s
        @continue   = [true, 'true'].include?(params[:continue])
      end

      def raise_concerns
        raise OT::MissingSecret if metadata.nil?
      end

      def process
        potential_secret = @metadata.load_secret

        return unless potential_secret

        @correct_passphrase = !potential_secret.has_passphrase? || potential_secret.passphrase?(passphrase)
        viewable            = potential_secret.viewable?
        continue_result     = params[:continue]
        @greenlighted       = viewable && correct_passphrase && continue_result

        if greenlighted
          @secret = potential_secret
          owner   = secret.load_customer
          secret.burned!
          owner.increment_field :secrets_burned unless owner.anonymous?
<<<<<<< HEAD
          Onetime::Customer.global.increment_field :secrets_burned
=======
          V2::Customer.secrets_burned.increment
>>>>>>> 461011db

        elsif !correct_passphrase

          message = OT.locales.dig(locale, :web, :COMMON, :error_passphrase) || 'Incorrect passphrase'
          raise_form_error message

        end
      end

      def success_data
        # Get base metadata attributes
        attributes = metadata.safe_dump

        # Add required URL fields
        attributes.merge!({
          # secret_state: 'burned',
          natural_expiration: natural_duration(metadata.default_expiration.to_i),
          expiration: (metadata.default_expiration.to_i + metadata.created.to_i),
          expiration_in_seconds: metadata.default_expiration.to_i,
          share_path: build_path(:secret, metadata.secret_key),
          burn_path: build_path(:private, metadata.key, 'burn'),
          metadata_path: build_path(:private, metadata.key),
          share_url: build_url(baseuri, build_path(:secret, metadata.secret_key)),
          metadata_url: build_url(baseuri, build_path(:private, metadata.key)),
          burn_url: build_url(baseuri, build_path(:private, metadata.key, 'burn')),
        },
                         )

        {
          success: greenlighted,
          record: attributes,
          details: {
            type: 'record',
            title: 'Secret burned',
            display_lines: 0,
            display_feedback: false,
            no_cache: true,
            view_count: 0,
            has_passphrase: false,
            can_decrypt: false,
            is_truncated: false,
            show_secret: false,
            show_secret_link: false,
            show_metadata_link: false,
            show_metadata: true,
            show_recipients: !metadata.recipients.to_s.empty?,
            is_orphaned: false,
          },
        }
      end
    end
  end
end<|MERGE_RESOLUTION|>--- conflicted
+++ resolved
@@ -34,11 +34,7 @@
           owner   = secret.load_customer
           secret.burned!
           owner.increment_field :secrets_burned unless owner.anonymous?
-<<<<<<< HEAD
-          Onetime::Customer.global.increment_field :secrets_burned
-=======
-          V2::Customer.secrets_burned.increment
->>>>>>> 461011db
+          Onetime::Customer.secrets_burned.increment
 
         elsif !correct_passphrase
 
