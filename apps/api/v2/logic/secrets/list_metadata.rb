# apps/api/v2/logic/secrets/list_metadata.rb

require 'time'

module V2::Logic
  module Secrets

    using Familia::Refinements::TimeLiterals

    class ListMetadata < V2::Logic::Base
      attr_reader :records, :since, :now, :query_results, :received, :notreceived, :has_items

      def process_params
        # Calculate the timestamp for 30 days ago
        @now   = Time.now
        @since = (Time.now - (30 * 24 * 60 * 60)).to_i
      end

      def raise_concerns; end

      def process
        # Fetch entries from the sorted set within the past 30 days
        @query_results = cust.metadata.rangebyscore(since, @now.to_i)

        # Get the safe fields for each record
        @records = query_results.filter_map do |identifier|
<<<<<<< HEAD
          md = Onetime::Metadata.from_identifier(identifier)
=======
          md = V2::Metadata.find_by_identifier(identifier)
>>>>>>> 8cd8754a
          md&.safe_dump
        end

        @has_items              = records.any?
        records.sort! { |a, b| b[:updated] <=> a[:updated] }
        @received, @notreceived = *records.partition { |m| m[:is_destroyed] }
      end

      def success_data
        {
          "custid" => cust.custid,
          "count" => records.count,
          "records" => records,
          "details" => {
            "type" => 'list', # Add the type discriminator
            "since" => since,
            "now" => now,
            "has_items" => has_items,
            "received" => received,
            "notreceived" => notreceived,
          },
        }
      end
    end
  end
end<|MERGE_RESOLUTION|>--- conflicted
+++ resolved
@@ -24,11 +24,7 @@
 
         # Get the safe fields for each record
         @records = query_results.filter_map do |identifier|
-<<<<<<< HEAD
-          md = Onetime::Metadata.from_identifier(identifier)
-=======
-          md = V2::Metadata.find_by_identifier(identifier)
->>>>>>> 8cd8754a
+          md = Onetime::Metadata.find_by_identifier(identifier)
           md&.safe_dump
         end
 
