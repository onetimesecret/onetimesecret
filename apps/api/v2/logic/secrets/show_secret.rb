--- conflicted
+++ resolved
@@ -46,11 +46,7 @@
           else
 
             owner.increment_field :secrets_shared unless owner.anonymous?
-<<<<<<< HEAD
-            Onetime::Customer.global.increment_field :secrets_shared
-=======
-            V2::Customer.secrets_shared.increment
->>>>>>> 461011db
+            Onetime::Customer.secrets_shared.increment
 
             # Immediately mark the secret as viewed, so that it
             # can't be shown again. If there's a network failure
