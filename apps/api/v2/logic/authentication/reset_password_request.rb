--- conflicted
+++ resolved
@@ -15,21 +15,12 @@
       end
 
       def raise_concerns
-<<<<<<< HEAD
         raise_form_error 'Not a valid email address' unless valid_email?(@custid)
         raise_form_error 'No account found' unless Onetime::Customer.exists?(@custid)
       end
 
       def process
         cust = Onetime::Customer.load @custid
-=======
-        raise_form_error 'Not a valid email address' unless valid_email?(@objid)
-        raise_form_error 'No account found' unless V2::Customer.exists?(@objid)
-      end
-
-      def process
-        cust = V2::Customer.load @objid
->>>>>>> 8cd8754a
 
         if cust.pending?
           OT.li "[ResetPasswordRequest] Resending verification email to #{cust.objid}"
@@ -38,15 +29,9 @@
           return sess.set_info_message msg
         end
 
-<<<<<<< HEAD
-        secret              = Onetime::Secret.create @custid, [@custid]
-        secret.default_expiration          = 24.hours
-        secret.verification = 'true'
-=======
-        secret                    = V2::Secret.create @objid, [@objid]
+        secret                    = Onetime::Secret.create @objid, [@objid]
         secret.default_expiration = 24.hours
         secret.verification       = 'true'
->>>>>>> 8cd8754a
         secret.save
 
         cust.reset_secret = secret.key  # as a standalone dbkey, writes immediately
