--- conflicted
+++ resolved
@@ -48,11 +48,7 @@
           {
             record: {},
             details: {
-<<<<<<< HEAD
-              current_ip: req&.ip,
-=======
               current_ip: client_ip,
->>>>>>> dd382a4a
               banned_ips: banned_ips,
               total_count: total_count,
             },
