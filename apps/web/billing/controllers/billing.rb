# apps/web/billing/controllers/billing.rb
#
# frozen_string_literal: true

require_relative 'base'
require 'stripe'

module Billing
  module Controllers
    class Billing
      include Controllers::Base

      # Get billing overview for organization
      #
      # Returns current subscription status, plan details, and usage information.
      #
      # GET /billing/org/:extid
      #
      # @return [Hash] Billing overview data
      def overview
        org = load_organization(req.params['extid'])

        data = {
          organization: {
            id: org.extid,  # Use extid (external ID) for API, not objid (internal ID)
            display_name: org.display_name,
            billing_email: org.billing_email,
          },
          subscription: build_subscription_data(org),
          plan: build_plan_data(org),
          usage: build_usage_data(org),
        }

        json_response(data)
      rescue OT::Problem => ex
        json_error(ex.message, status: 403)
      rescue StandardError => ex
        billing_logger.error 'Failed to load billing overview', {
          exception: ex,
          extid: req.params['extid'],
        }
        json_error('Failed to load billing data', status: 500)
      end

      # Create checkout session for organization
      #
      # Creates a new Stripe Checkout Session for the organization to subscribe
      # or change their plan.
      #
      # POST /billing/org/:extid/checkout
      #
      # @param [String] tier Plan tier (from request body)
      # @param [String] billing_cycle Billing cycle (from request body)
      #
      # @return [Hash] Checkout session URL
      def create_checkout_session
        org = load_organization(req.params['extid'], require_owner: true)

        tier          = req.params['tier']
        billing_cycle = req.params['billing_cycle']

        unless tier && billing_cycle
          return json_error('Missing tier or billing_cycle', status: 400)
        end

        # Detect region
        region = detect_region

<<<<<<< HEAD
        # Get plan from cache
        plan = ::Billing::Models::CatalogCache.get_plan(tier, billing_cycle, region)
=======
        # Get catalog from cache
        catalog = ::Billing::Models::CatalogCache.get_catalog(tier, billing_cycle, region)
>>>>>>> 9ee93b2e

        unless catalog
          billing_logger.warn 'Plan not found', {
            tier: tier,
            billing_cycle: billing_cycle,
            region: region,
          }
          return json_error('Plan not found', status: 404)
        end

        # Build checkout session parameters
        site_host = Onetime.conf['site']['host']
        is_secure = Onetime.conf['site']['ssl']
        protocol  = is_secure ? 'https' : 'http'

        success_url = "#{protocol}://#{site_host}/billing/welcome?session_id={CHECKOUT_SESSION_ID}"
        cancel_url  = "#{protocol}://#{site_host}/account"

        session_params = {
          mode: 'subscription',
          line_items: [{
            price: plan.stripe_price_id,
            quantity: 1,
          }],
          success_url: success_url,
          cancel_url: cancel_url,
          customer_email: org.billing_email || cust.email,
          client_reference_id: org.objid,
          locale: req.env['rack.locale']&.first || 'auto',
          subscription_data: {
            metadata: {
              orgid: org.objid,
              catalog_id: plan.catalog_id,
              tier: tier,
              region: region,
              custid: cust.custid,
            },
          },
        }

        # If organization already has a Stripe customer, use it
        if org.stripe_customer_id
          session_params[:customer] = org.stripe_customer_id
          session_params.delete(:customer_email)
        end

        # Create Stripe Checkout Session
        checkout_session = Stripe::Checkout::Session.create(session_params)

        billing_logger.info 'Checkout session created for organization', {
          extid: org.extid,  # Use extid for logging, not objid
          session_id: checkout_session.id,
          tier: tier,
          billing_cycle: billing_cycle,
        }

        json_response({
          checkout_url: checkout_session.url,
          session_id: checkout_session.id,
        },
                     )
      rescue OT::Problem => ex
        json_error(ex.message, status: 403)
      rescue Stripe::StripeError => ex
        billing_logger.error 'Stripe checkout session creation failed', {
          exception: ex,
          extid: req.params['extid'],
        }
        json_error('Failed to create checkout session', status: 500)
      end

      # List invoices for organization
      #
      # Returns recent invoices from Stripe for the organization's customer.
      #
      # GET /billing/org/:extid/invoices
      #
      # @return [Hash] List of invoices
      def list_invoices
        org = load_organization(req.params['extid'])

        unless org.stripe_customer_id
          return json_response({ invoices: [] })
        end

        # Retrieve invoices from Stripe
        invoices = Stripe::Invoice.list({
          customer: org.stripe_customer_id,
          limit: 12, # Last 12 invoices
        },
                                       )

        invoice_data = invoices.data.map do |invoice|
          {
            id: invoice.id,
            number: invoice.number,
            amount: invoice.total,
            currency: invoice.currency,
            status: invoice.status,
            created: invoice.created,
            due_date: invoice.due_date,
            paid_at: invoice.status_transitions&.paid_at,
            invoice_pdf: invoice.invoice_pdf,
            hosted_invoice_url: invoice.hosted_invoice_url,
          }
        end

        json_response({
          invoices: invoice_data,
          has_more: invoices.has_more,
        },
                     )
      rescue OT::Problem => ex
        json_error(ex.message, status: 403)
      rescue Stripe::StripeError => ex
        billing_logger.error 'Failed to retrieve invoices', {
          exception: ex,
          extid: req.params['extid'],
        }
        json_error('Failed to retrieve invoices', status: 500)
      end

      # List available billing plans
      #
      # Returns all available plans with their pricing and features.
      #
      # GET /billing/plans
      #
      # @return [Hash] List of plans
      def list_plans
<<<<<<< HEAD
        plans = ::Billing::Models::CatalogCache.list_plans
=======
        plans = ::Billing::Models::CatalogCache.list_catalogs
>>>>>>> 9ee93b2e

        # Filter out nil plans (stale cache entries)
        plan_data = plans.compact.map do |plan|
          {
            id: plan.catalog_id,
            name: plan.name,
            tier: plan.tier,
            interval: plan.interval,
            amount: plan.amount,
            currency: plan.currency,
            region: plan.region,
            features: plan.parsed_features,
            limits: plan.parsed_limits,
            capabilities: plan.parsed_capabilities,
          }
        end

        json_response({ plans: plan_data })
      rescue StandardError => ex
        billing_logger.error 'Failed to list plans', {
          exception: ex,
        }
        json_error('Failed to list plans', status: 500)
      end

      private

      # Build subscription data for response
      #
      # @param org [Onetime::Organization] Organization instance
      # @return [Hash] Subscription data
      def build_subscription_data(org)
        return nil unless org.stripe_subscription_id

        {
          id: org.stripe_subscription_id,
          status: org.subscription_status,
          period_end: org.subscription_period_end,
          active: org.active_subscription?,
          past_due: org.past_due?,
          canceled: org.canceled?,
        }
      end

      # Build plan data for response
      #
      # @param org [Onetime::Organization] Organization instance
      # @return [Hash, nil] Plan data or nil if no plan
      def build_plan_data(org)
        return nil unless org.planid

        plan = ::Billing::Models::CatalogCache.load(org.planid)
        return nil unless plan

        {
          id: plan.plan_id,
          name: plan.name,
          tier: plan.tier,
          interval: plan.interval,
          amount: plan.amount,
          currency: plan.currency,
          features: plan.parsed_features,
          limits: plan.parsed_limits,
        }
      end

      # Build usage data for response
      #
      # @param org [Onetime::Organization] Organization instance
      # @return [Hash] Usage data
      def build_usage_data(org)
        # Phase 1: Basic team/member counts
        # Future: Add secret counts, API usage, etc.
        {
          teams: org.teams.size,
          members: org.members.size,
        }
      end
    end
  end
end<|MERGE_RESOLUTION|>--- conflicted
+++ resolved
@@ -66,13 +66,8 @@
         # Detect region
         region = detect_region
 
-<<<<<<< HEAD
-        # Get plan from cache
-        plan = ::Billing::Models::CatalogCache.get_plan(tier, billing_cycle, region)
-=======
         # Get catalog from cache
         catalog = ::Billing::Models::CatalogCache.get_catalog(tier, billing_cycle, region)
->>>>>>> 9ee93b2e
 
         unless catalog
           billing_logger.warn 'Plan not found', {
@@ -203,11 +198,7 @@
       #
       # @return [Hash] List of plans
       def list_plans
-<<<<<<< HEAD
-        plans = ::Billing::Models::CatalogCache.list_plans
-=======
         plans = ::Billing::Models::CatalogCache.list_catalogs
->>>>>>> 9ee93b2e
 
         # Filter out nil plans (stale cache entries)
         plan_data = plans.compact.map do |plan|
