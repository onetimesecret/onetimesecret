--- conflicted
+++ resolved
@@ -180,11 +180,7 @@
       def build_plans_summary
         summary = {}
 
-<<<<<<< HEAD
-        ::Billing::Models::CatalogCache.list_plans.each do |plan|
-=======
         ::Billing::Models::CatalogCache.list_catalogs.each do |plan|
->>>>>>> 9ee93b2e
           next unless plan
 
           summary[plan.catalog_id] = {
