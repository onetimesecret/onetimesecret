--- conflicted
+++ resolved
@@ -41,20 +41,18 @@
     protected
 
     def build_router
-<<<<<<< HEAD
       is_enabled = OT.conf.dig(:site, :interface, :ui, :enabled) || false
-=======
-      is_enabled = OT.conf.dig('site', 'interface', 'ui', 'enabled') || false
->>>>>>> 461011db
 
       enabled_routes_path = File.join(ENV['ONETIME_HOME'], 'apps/web/core/routes')
       disabled_routes_path = File.join(ENV['ONETIME_HOME'], 'apps/web/core/routes.disabled')
 
       routes_path = is_enabled ? enabled_routes_path : disabled_routes_path
-<<<<<<< HEAD
-=======
+
+      enabled_routes_path = File.join(ENV['ONETIME_HOME'], 'apps/web/core/routes')
+      disabled_routes_path = File.join(ENV['ONETIME_HOME'], 'apps/web/core/routes.disabled')
+
+      routes_path = is_enabled ? enabled_routes_path : disabled_routes_path
       router      = Otto.new(routes_path)
->>>>>>> 461011db
 
       # Enable CSP nonce support for enhanced security
       router.enable_csp_with_nonce!(debug: OT.debug?)
