# apps/app_registry.rb

unless defined?(APPS_ROOT)
  # Know where we are; use the project home directory if set or relative to us.
  project_root = ENV['ONETIME_HOME'] || File.expand_path("..", __dir__).freeze

  # Add each directory containing the rack applications to Ruby's load path.
  APPS_ROOT = File.join(project_root, 'apps').freeze
  %w{api web}.each { |name| $LOAD_PATH.unshift(File.join(APPS_ROOT, name)) }

  # Add the lib directory for the core project.
  LIB_ROOT = File.join(project_root, 'lib').freeze
  $LOAD_PATH.unshift(LIB_ROOT)

  # Define the directory for static web assets like images, CSS, and JS files.
  PUBLIC_DIR = File.join(project_root, '/public/web').freeze
end

require 'onetime'
require 'onetime/middleware'

module AppRegistry
  @application_classes = []
  @mount_mappings = {}

  class << self
    attr_reader :application_classes, :mount_mappings

    def register_application_class(app_class)
      @application_classes << app_class unless @application_classes.include?(app_class)
      OT.ld "[AppRegistry] Registered application: #{app_class}"
    end

    # Discover and map application classes to their respective routes
    def prepare_application_registry
      find_application_files
      create_mount_mappings
    rescue => e
      OT.le "[AppRegistry] ERROR: #{e.class}: #{e.message}"
      OT.ld e.backtrace.join("\n")

      Onetime.not_ready!
    end

<<<<<<< HEAD
    def create_rack_application_map
=======
    def generate_rack_url_map
>>>>>>> 5d12004f
      mappings = mount_mappings.transform_values { |app_class| app_class.new }
      Rack::URLMap.new(mappings)
    end

    private

    def find_application_files
      filepaths = Dir.glob(File.join(APPS_ROOT, '**/application.rb'))
      OT.ld "[AppRegistry] Scan found #{filepaths.size} application(s)"
      filepaths.each { |f| require f }
    end

    # Maps all discovered application classes to their URL routes
    # @return [Array<Class>] Registered application classes
    def create_mount_mappings
      OT.li "Mapping #{application_classes.size} application(s) to routes"

      application_classes.each do |app_class|
        mount = app_class.uri_prefix

        unless mount.is_a?(String)
          raise ArgumentError, "Mount point must be a string (#{app_class} gave #{mount.class})"
        end

        OT.li "  #{app_class} for #{mount}"
        register(mount, app_class)
      end

      application_classes
    end

    # Register an application with its mount path
    def register(path, app_class)
      @mount_mappings[path] = app_class
    end
  end
end<|MERGE_RESOLUTION|>--- conflicted
+++ resolved
@@ -42,11 +42,7 @@
       Onetime.not_ready!
     end
 
-<<<<<<< HEAD
-    def create_rack_application_map
-=======
     def generate_rack_url_map
->>>>>>> 5d12004f
       mappings = mount_mappings.transform_values { |app_class| app_class.new }
       Rack::URLMap.new(mappings)
     end
