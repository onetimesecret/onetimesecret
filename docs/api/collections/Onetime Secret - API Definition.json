--- conflicted
+++ resolved
@@ -4396,9 +4396,6 @@
 					]
 				}
 			],
-<<<<<<< HEAD
-			"id": "3adef701-70fc-42a7-8f41-48d27efce221"
-=======
 			"id": "80334c15-6b9d-4a71-a4e2-8f78debc591d"
 		},
 		{
@@ -5606,7 +5603,6 @@
 					"body": "{\n  \"value\": \"reference #/components/schemas/ErrorResponse not found in the OpenAPI spec\"\n}"
 				}
 			]
->>>>>>> b248b1db
 		}
 	],
 	"auth": {
@@ -5660,11 +5656,7 @@
 		{
 			"id": "d49cdef6-aaff-485e-84c0-214f9b69b0a3",
 			"key": "baseUrl",
-<<<<<<< HEAD
-			"value": "https://dev.onetime.dev/api",
-=======
 			"value": "https://onetimesecret.com/api",
->>>>>>> b248b1db
 			"type": "string"
 		},
 		{
