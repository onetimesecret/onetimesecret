function OptionsToggle() {
<<<<<<< HEAD
  var myElement = document.getElementById("options");
  if(myElement.style.display == "block") {
      myElement.style.display = "none";
  }
  else {
      myElement.style.display = "block";
  }
=======
    var myElement = document.getElementById("options");
    if(myElement.style.display == "block") {
        myElement.style.display = "none";
    }
    else {
        myElement.style.display = "block";
    }
>>>>>>> bf7902d5
}

// COMMON BEHAVIORS
$(function() {  
  $("#secreturi").focus(function(){
    this.select();
  });
});<|MERGE_RESOLUTION|>--- conflicted
+++ resolved
@@ -1,5 +1,4 @@
 function OptionsToggle() {
-<<<<<<< HEAD
   var myElement = document.getElementById("options");
   if(myElement.style.display == "block") {
       myElement.style.display = "none";
@@ -7,15 +6,6 @@
   else {
       myElement.style.display = "block";
   }
-=======
-    var myElement = document.getElementById("options");
-    if(myElement.style.display == "block") {
-        myElement.style.display = "none";
-    }
-    else {
-        myElement.style.display = "block";
-    }
->>>>>>> bf7902d5
 }
 
 // COMMON BEHAVIORS
