# ONE-TIME SECRET - v0.10.0 (2016-11-16)

*Keep sensitive info out of your email & chat logs.*

## What is a One-Time Secret? ##

A one-time secret is a link that can be viewed only one time. A single-use URI.

<a class="msg" href="https://onetimesecret.com/">Send a secret today!</a>

## Why would I want to use it? ##

When you send people sensitive info like passwords and private links via email or chat, there are copies of that information stored in many places. If you use a one-time link instead, the information persists for a single viewing which means it can't be read by someone else later. This allows you to send sensitive information in a safe way knowing it's seen by one person only. Think of it like a self-destructing message.

<<<<<<< HEAD
=======
<!--
>>>>>>> ebdf8e81
## What is a One-Time Secret Chat (ALPHA)? ##

Chat is a long-awaited extension to One-Time Secret that provides a two-way conversion with the same safety as single-use, secret URIs. It works just like the messaging apps you know and love with one major exception: only the most recent message from each person is displayed. Once it's gone, it's gone.

This feature is new in 0.10.0 and will stay in ALPHA (i.e experimental) mode while we work out the quirks.

<a class="msg" href="https://onetimesecret.com/chat">Start a conversation!</a>
<<<<<<< HEAD

=======
-->
>>>>>>> ebdf8e81

## Dependencies

* Any recent Linux (we use Debian, Ubuntu, and CentOS)
* Ruby 1.9.1+
* Redis 2.6+

## Install Dependencies

    # DEBIAN
    $ sudo apt-get update
    $ sudo apt-get install build-essential
    $ sudo apt-get install ntp libyaml-dev libevent-dev zlib1g zlib1g-dev openssl libssl-dev libxml2 libreadline-gplv2-dev
    $ mkdir ~/sources

    # CENTOS
    $ sudo yum install gcc gcc-c++ make libtool git ntp
    $ sudo yum install openssl-devel readline-devel libevent-devel libyaml-devel zlib-devel
    $ mkdir ~/sources


## Install Ruby 1.9

    $ cd ~/sources
    $ curl -O ftp://ftp.ruby-lang.org/pub/ruby/1.9/ruby-1.9.3-p362.tar.gz
    $ tar zxf ruby-1.9.3-p362.tar.gz
    $ cd ruby-1.9.3-p362
    $ ./configure && make
    $ sudo make install
    $ sudo gem install bundler


## Install Redis 2.6

    $ cd ~/sources
    $ curl -O http://download.redis.io/releases/redis-2.6.17.tar.gz
    $ tar zxf redis-2.6.17.tar.gz
    $ cd redis-2.6.17
    $ make
    $ sudo make install


## Install One-Time Secret

    $ sudo adduser ots
    $ sudo mkdir /etc/onetime
    $ sudo chown ots /etc/onetime

    $ sudo su - ots
    $ [download onetimesecret]
    $ cd onetimesecret
    $ bundle install --frozen --deployment --without=dev
    $ bin/ots init
    $ sudo mkdir /var/log/onetime /var/run/onetime /var/lib/onetime
    $ sudo chown ots /var/log/onetime /var/run/onetime /var/lib/onetime
    $ mkdir /etc/onetime
    $ cp -R etc/* /etc/onetime/
    $ [secure the /etc/onetime and /var/lib/onetime directory to prevent unauthorized access]
    $ [edit settings in /etc/onetime/config]
    $ [edit settings in /etc/onetime/redis.conf]

    $ redis-server /etc/onetime/redis.conf
    $ bundle exec thin -e dev -R config.ru -p 7143 start


## Generating a global secret

We include a global secret in the encryption key so it needs to be long and secure. One approach for generating a secret:

    dd if=/dev/urandom bs=20 count=1 | openssl sha1


## Upgrading to 0.9

Upgrading to 0.9 should be seemless, however b/c of new functionality you will need to add the following to your config file:

    :incoming:
      :enabled: true
      :email: example@onetimesecret.com
      :passphrase: CHANGEME
      :regex: \A[a-zA-Z0-9]{6}\z
    :locales:
      - en
      - es
      - de
      - nl

You run your configuration from `/etc/onetime/config` you will also need to copy the `./etc/locale` directory to `/etc/onetime/locale`:

    $ cd /path/2/onetimesecret
    $ sudo cp -r etc/locale /etc/onetime/<|MERGE_RESOLUTION|>--- conflicted
+++ resolved
@@ -12,10 +12,7 @@
 
 When you send people sensitive info like passwords and private links via email or chat, there are copies of that information stored in many places. If you use a one-time link instead, the information persists for a single viewing which means it can't be read by someone else later. This allows you to send sensitive information in a safe way knowing it's seen by one person only. Think of it like a self-destructing message.
 
-<<<<<<< HEAD
-=======
 <!--
->>>>>>> ebdf8e81
 ## What is a One-Time Secret Chat (ALPHA)? ##
 
 Chat is a long-awaited extension to One-Time Secret that provides a two-way conversion with the same safety as single-use, secret URIs. It works just like the messaging apps you know and love with one major exception: only the most recent message from each person is displayed. Once it's gone, it's gone.
@@ -23,11 +20,7 @@
 This feature is new in 0.10.0 and will stay in ALPHA (i.e experimental) mode while we work out the quirks.
 
 <a class="msg" href="https://onetimesecret.com/chat">Start a conversation!</a>
-<<<<<<< HEAD
-
-=======
 -->
->>>>>>> ebdf8e81
 
 ## Dependencies
 
