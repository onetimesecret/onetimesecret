--- conflicted
+++ resolved
@@ -69,11 +69,7 @@
       -e COLONEL=$COLONEL \
       -e HOST=$HOST \
       -e SSL=$SSL \
-<<<<<<< HEAD
-      -e RACK_ENV=production \
-=======
       -e RACK_ENV=$RACK_ENV \
->>>>>>> ad74964c
       onetimesecret/onetimesecret:latest
 ```
 
