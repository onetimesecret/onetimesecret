source "https://rubygems.org/"

# DEVMACHINE: bundle install
# PRODUCTION: bundle install --deployment --without dev

gem 'addressable', '2.2.4'
gem 'rack', '1.2.1'
gem 'yajl-ruby', '1.0.0'
gem 'thin', '1.2.11'

gem 'mustache', '0.99.3'
gem 'gibbler', '0.8.9'

gem 'familia', '0.7.1'
gem 'storable', '0.8.9'

gem 'encryptor', '1.1.3'
gem 'bcrypt-ruby', '3.0.0'

gem 'otto', '0.2.1.002', :git => "git://github.com/delano/otto.git", :branch => 'master'

<<<<<<< HEAD
group :dev do
  gem 'rudy', '0.9.8.020'
end
=======
gem 'rudy', '0.9.8.020'
>>>>>>> 18bd90d4
<|MERGE_RESOLUTION|>--- conflicted
+++ resolved
@@ -19,10 +19,6 @@
 
 gem 'otto', '0.2.1.002', :git => "git://github.com/delano/otto.git", :branch => 'master'
 
-<<<<<<< HEAD
 group :dev do
   gem 'rudy', '0.9.8.020'
-end
-=======
-gem 'rudy', '0.9.8.020'
->>>>>>> 18bd90d4
+end