source "https://rubygems.org/"

# DEVMACHINE: bundle install
# PRODUCTION: bundle install --deployment --without dev

gem 'addressable', '2.2.6'
<<<<<<< HEAD
gem 'rack', '1.4.5'
gem 'yajl-ruby', '1.4.1'
=======
gem 'rack', '2.1.4'
gem 'yajl-ruby', '1.3.1'
>>>>>>> 34b3a0e0
gem 'thin', '1.5.0'

gem 'mustache', '0.99.3'

gem 'gibbler', '0.8.9'
gem 'redis', '2.2.2'
gem 'familia', '0.7.1'
gem 'storable', '0.8.9'

gem 'encryptor', '1.1.3'
gem 'bcrypt-ruby', '3.0.0'

gem 'otto', '0.4.1'

gem 'redis-dump', '0.3.2'

gem 'sysinfo', '0.7.3'
gem 'annoy', '0.5.6'
#gem 'rye', '0.9.4'

gem 'httparty', '0.10.0'

gem 'mail', '2.5.4'

# bundle install --frozen --deployment --without=dev
group :dev do
  gem 'rudy', '0.9.8.020'
end<|MERGE_RESOLUTION|>--- conflicted
+++ resolved
@@ -4,13 +4,8 @@
 # PRODUCTION: bundle install --deployment --without dev
 
 gem 'addressable', '2.2.6'
-<<<<<<< HEAD
-gem 'rack', '1.4.5'
+gem 'rack', '2.1.4'
 gem 'yajl-ruby', '1.4.1'
-=======
-gem 'rack', '2.1.4'
-gem 'yajl-ruby', '1.3.1'
->>>>>>> 34b3a0e0
 gem 'thin', '1.5.0'
 
 gem 'mustache', '0.99.3'
