# Gemfile
# typed: false

#
# Recommended: Ruby 3.4+
#
# status: normal maintenance
# release date: 2024-12-25
# normal maintenance until: TBD
# end of life: 2028ish
#
# We support versions of Ruby that are still in normal maintenance.
#
ruby '>= 3.4'

source 'https://rubygems.org/'

# ====================================
# Core Application Framework
# ====================================

# Web framework and routing
# Authentication framework
gem 'rodauth', '~> 2.0'
gem 'otto', '~> 2.0.0.pre1'
gem 'roda', '~> 3.0'


# Web server and middleware
gem 'puma', '~> 6.6'
gem 'rack', '>= 3.1.16', '< 4.0'
gem 'rack-contrib', '~> 2.5.0'
gem 'rack-protection', '~> 4.1'
gem 'rack-session', '~> 2.1.1'
gem 'rackup'
gem 'rack-utf8_sanitizer'

# ====================================
# Data Processing & Utilities
# ====================================

# JSON and data validation
gem 'json_schemer'

# String and data processing
gem 'drydock', '~> 1.0.0'
gem 'fastimage', '~> 2.4'
gem 'mail'
gem 'mustache'
gem 'public_suffix'
gem 'tty-table', '~> 0.12'

# HTTP client
gem 'httparty'

# Email validation
gem 'truemail'

# ====================================
# Database & DB Tools
# ====================================

# ORMs and database drivers
gem 'familia', '~> 2.0.0.pre17'
gem 'sequel', '~> 5.0'

database_adapter = ENV.fetch('DATABASE_ADAPTER', 'sqlite3').downcase
case database_adapter
when 'postgresql', 'pg', 'postgres'
  gem 'pg', '~> 1.4'
else
  gem 'sqlite3', '~> 1.6'
end

# Redis/Valkey
gem 'redis', '~> 5.4.0'
gem 'uri-valkey', '~> 1.4.0'

# ====================================
# Security & Encryption
# ====================================

gem 'bcrypt', '~> 3.1'
gem 'encryptor', '= 1.1.3'
gem 'jwt', '~> 2.7'

<<<<<<< HEAD
# Advanced authentication
gem 'rotp', '~> 6.2'
gem 'rqrcode', '~> 2.2'
gem 'webauthn', '~> 3.0'
=======
# ====================================
# Internal Dependencies (local dev)
# ====================================

gem 'familia', '~> 2.0.0.pre18'
gem 'otto', '~> 1.4.0' #'~> 2.0.0.pre1'
>>>>>>> 8cd8754a

# ====================================
# Ruby Standard Library Compatibility
# ====================================

gem 'base64'
gem 'irb'
gem 'logger'
gem 'psych', '~> 5.2.3'
gem 'rdoc'
gem 'stringio', '~> 3.1.6'

# ====================================
# Third-Party Service Integrations
# ====================================

gem 'aws-sdk-sesv2', '~> 1.74'
gem 'sendgrid-ruby'
gem 'sentry-ruby', require: false
gem 'stripe', require: false

# ====================================
# Development & Testing Dependencies
# ====================================

group :development, :test do
  gem 'benchmark'
  gem 'database_cleaner-sequel', '~> 2.0'
  gem 'faker', '~> 3.2'
end

group :development do
  # Debugging tools
  gem 'debug', require: false
  gem 'rerun', '~> 0.14'

  # Development utilities
  gem 'rack-proxy', require: false
  gem 'stackprof', require: false

  # Code quality and language server
  gem 'rubocop', '~> 1.79', require: false
  gem 'rubocop-performance', require: false
  gem 'rubocop-rspec', require: false
  gem 'rubocop-thread_safety', require: false
  gem 'solargraph', require: false
  gem 'syntax_tree', require: false
end

group :test do
  gem 'fakeredis', require: 'fakeredis/rspec'
  gem 'rack-test', require: false
  gem 'rspec', git: 'https://github.com/rspec/rspec'
  gem 'simplecov', require: false
  gem 'tryouts', '~> 3.6.0', require: false

  # RSpec components
  %w[rspec-core rspec-expectations rspec-mocks rspec-support].each do |lib|
    gem lib, git: 'https://github.com/rspec/rspec', glob: "#{lib}/#{lib}.gemspec"
  end
end

# ====================================
# Optional Dependencies
# ====================================

# Optional alternate server - install with: bundle install --with optional
group :optional do
  gem 'thin'
end<|MERGE_RESOLUTION|>--- conflicted
+++ resolved
@@ -83,20 +83,17 @@
 gem 'bcrypt', '~> 3.1'
 gem 'encryptor', '= 1.1.3'
 gem 'jwt', '~> 2.7'
-
-<<<<<<< HEAD
 # Advanced authentication
 gem 'rotp', '~> 6.2'
 gem 'rqrcode', '~> 2.2'
 gem 'webauthn', '~> 3.0'
-=======
+
 # ====================================
 # Internal Dependencies (local dev)
 # ====================================
 
 gem 'familia', '~> 2.0.0.pre18'
 gem 'otto', '~> 1.4.0' #'~> 2.0.0.pre1'
->>>>>>> 8cd8754a
 
 # ====================================
 # Ruby Standard Library Compatibility
