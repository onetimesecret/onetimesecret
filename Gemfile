source "https://rubygems.org/"

gem 'addressable', '2.2.6'
gem 'rack', '2.2.6.4'
gem 'yajl-ruby', '1.4.3'
gem 'thin', '1.8.1'

gem 'mustache', '0.99.3'

<<<<<<< HEAD
gem 'attic', '0.5.3'
gem 'gibbler', '0.8.9'
=======
gem 'gibbler', '0.9.0'
>>>>>>> 390f71c8
gem 'redis', '2.2.2'
gem 'familia', '0.7.1'
gem 'storable', '0.8.9'

gem 'encryptor', '1.1.3'
gem 'bcrypt', '3.1.17'

gem 'otto', '0.4.1'

gem 'redis-dump', '0.3.2'

# https://github.com/delano/attic/pull/2
gem 'attic', '0.5.3'
gem 'sysinfo', '0.8.1'
gem 'annoy', '0.5.6'

gem 'httparty', '0.21.0'
gem 'sendgrid-ruby', '6.6.2'

gem 'mail', '2.5.5'

group :dev do
  gem 'byebug-dap'
  gem 'byebug', '11.1'
end<|MERGE_RESOLUTION|>--- conflicted
+++ resolved
@@ -7,12 +7,7 @@
 
 gem 'mustache', '0.99.3'
 
-<<<<<<< HEAD
-gem 'attic', '0.5.3'
-gem 'gibbler', '0.8.9'
-=======
 gem 'gibbler', '0.9.0'
->>>>>>> 390f71c8
 gem 'redis', '2.2.2'
 gem 'familia', '0.7.1'
 gem 'storable', '0.8.9'
