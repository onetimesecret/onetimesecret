# typed: false

require 'bundler/setup'
require 'securerandom'

require 'truemail'

require 'erb'
require 'syslog'

require 'encryptor'
require 'bcrypt'

require 'sendgrid-ruby'

require 'rack'
require 'otto'
require 'gibbler/mixins'
require 'familia'
require 'storable'
require 'sysinfo'

require_relative 'onetime/core_ext'

<<<<<<< HEAD

=======
>>>>>>> 073c16db

Familia.apiversion = nil

# Onetime is the core of the One-Time Secret application.
# It contains the core classes and modules that make up
# the app. It is the main namespace for the application.
#
module Onetime
  unless defined?(Onetime::HOME)
    HOME = File.expand_path(File.join(File.dirname(__FILE__), '..'))
    ERRNO = {}
  end
  @mode = :app

  module ClassMethods
    attr_accessor :mode
    attr_reader :conf, :locales, :instance, :sysinfo, :emailer, :global_secret
    attr_writer :debug

    def debug
      @debug || ((@debug.nil? && ENV['ONETIME_DEBUG'].to_s == 'true') || ENV['ONETIME_DEBUG'].to_i == 1)
    end

    def mode?(guess)
      @mode.to_s == guess.to_s
    end

    def now
      Time.now.utc
    end

    def entropy
      SecureRandom.hex
    end

    def boot!(mode = nil)
      OT.mode = mode unless mode.nil?
      @conf = OT::Config.load # load config before anything else.
      OT::Config.after_load(@conf)

      Familia.uri = OT.conf[:redis][:uri]
      @sysinfo ||= SysInfo.new.freeze
      @instance ||= [OT.sysinfo.hostname, OT.sysinfo.user, $$, OT::VERSION.to_s, OT.now.to_i].gibbler.freeze

      load_locales
      set_global_secret
      prepare_emailers
      prepare_rate_limits
      load_fortunes
      load_plans
      connect_databases
      print_banner

      @conf # return the config

    rescue OT::Problem => e
      OT.le "Problem booting: #{e.message}"
      exit 1
    rescue Redis::CannotConnectError => e
      OT.le "Cannot connect to redis #{Familia.uri} (#{e.class})"
      exit 10
    rescue StandardError => e
      OT.le "Unexpected error `#{e}` (#{e.class})"
      exit 99
    end

    def info(*msgs)
      return unless mode?(:app) || mode?(:cli) # can reduce output in tryouts
      msg = msgs.join("#{$/}")
      stdout("I", msg)
    end

    def le(*msgs)
      msg = msgs.join("#{$/}")
      stderr("E", msg)
    end

    def ld(*msgs)
      return unless Onetime.debug
      msg = msgs.join("#{$/}")
      stderr("D", msg)
    end

    private

    def prepare_emailers
      @emailer = Onetime::App::Mail::SMTPMailer
      @emailer.setup
    end

    def set_global_secret
      @global_secret = OT.conf[:site][:secret] || 'CHANGEME'
      unless Gibbler.secret && Gibbler.secret.frozen?
        Gibbler.secret = global_secret.freeze
      end
    end

    def prepare_rate_limits
      OT::RateLimit.register_events OT.conf[:limits]
    end

    def load_fortunes
      OT::Utils.fortunes ||= File.readlines(File.join(Onetime::HOME, 'etc', 'fortunes'))
    end

    def print_banner
      info "---  ONETIME #{OT.mode} v#{OT::VERSION}  #{'---' * 12}"
      info "Sysinfo: #{@sysinfo.platform} (#{RUBY_VERSION})"
      info "Config: #{OT::Config.path}"
      info "Redis:  #{Familia.uri.serverid}" # doesn't print the password
      info "Colonels: #{OT.conf[:colonels]}"
      if OT.conf[:site].key?(:authentication)
        info "Authentication: #{OT.conf[:site][:authentication]}"
      end
      info "Loaded locales: #{@locales.keys.join(', ')}"
      info "Limits: #{OT::RateLimit.events}"
    end

    def load_plans
      OT::Plan.load_plans!
    end

    def connect_databases
      # Make sure we're able to connect to separate Redis databases. Some
      # services provide only db 0 and this is a good way to check early.
      16.times { |idx|
        uri = Familia.redis.id
        ping_result = Familia.redis(idx).ping
        OT.ld "Connecting to #{uri} (#{ping_result})"
      }
    end

    def load_locales(locales = OT.conf[:locales] || ['en'])
      confs = locales.collect do |locale|
        path = File.join(OT::Config.dirname, 'locale', locale)
        OT.ld "Loading locale #{locale}: #{File.exist?(path)}"
        conf = OT::Config.load(path)
        [locale, conf]
      end

      # Convert the zipped array to a hash
      locales = confs.to_h
      # Make sure the default locale is first
      default_locale = locales[OT.conf[:locales].first]
      # Here we overlay each locale on top of the default just
      # in case there are keys that haven't been translated.
      # That way, at least the default language will display.
      locales.each do |key, locale|
        locales[key] = OT::Utils.deep_merge(default_locale, locale) if default_locale != locale
      end
      @locales = locales
    end

    def stdout(prefix, msg)
      stamp = Time.now.to_i
      logline = "%s(%s): %s" % [prefix, stamp, msg]
      STDOUT.puts(logline)
    end

    def stderr(prefix, msg)
      stamp = Time.now.to_i
      logline = "%s(%s): %s" % [prefix, stamp, msg]
      STDERR.puts(logline)
    end
  end

  extend ClassMethods
end

require_relative 'onetime/errors'
require_relative 'onetime/utils'
require_relative 'onetime/version'
require_relative 'onetime/config'
require_relative 'onetime/plan'
require_relative 'onetime/alias'
require_relative 'onetime/models'
require_relative 'onetime/logic'
require_relative 'onetime/app'<|MERGE_RESOLUTION|>--- conflicted
+++ resolved
@@ -22,10 +22,6 @@
 
 require_relative 'onetime/core_ext'
 
-<<<<<<< HEAD
-
-=======
->>>>>>> 073c16db
 
 Familia.apiversion = nil
 
