--- conflicted
+++ resolved
@@ -2,49 +2,6 @@
 
 require 'hashdiff'
 
-<<<<<<< HEAD
-# ThenWithDiff
-#
-# This refinement extends Kernel#then with diff tracking capabilities, logging
-# changes between transformation steps for debugging and monitoring purposes.
-# Built on top of the hashdiff gem to provide detailed change detection.
-#
-# The refinement adds then_with_diff to all objects, which works like Kernel#then
-# but tracks state changes between calls and logs diffs when changes are detected.
-# Particularly useful for configuration transformations where understanding the
-# evolution of data structures is important.
-#
-# @example Using the refinement
-#   using ThenWithDiff
-#
-#   config = { env: 'dev' }
-#     .then_with_diff('set database') { |c| c.merge(db: 'postgres') }
-#     .then_with_diff('add cache') { |c| c.merge(cache: 'redis') }
-#   # Logs: [diff] set database: [["+", "db", "postgres"]]
-#   # Logs: [diff] add cache: [["+", "cache", "redis"]]
-#
-# @note Uses deep cloning by default to prevent reference issues
-# @note Diff options configured for strict type checking and symbol/string indifference
-#
-# @see https://github.com/liufengyun/hashdiff
-#
-module ThenWithDiff
-  @options = {
-    strict: true, # integer !== float
-    indifferent: true, # string === symbol
-    preserve_key_order: true, # uses order of first hash
-    use_lcs: true, # slower, more accurate
-    # An order difference alone between two arrays can create too many
-    # diffs to be useful. Consider sorting them prior to diffing.
-  }.freeze
-
-  # NOTE: We recently added a valkey-backed settings model V2::MutableConfig
-  # which may seen at odds with this approach or potentially overlap. They
-  # use valkey for different purposes though: the settings model represents
-  # a timeline of settings objects including the current state; here we are
-  # using valkey like thread-safe shared memory and tracking the diffs at
-  # each steps that it is modified.
-=======
 module Onetime
   # ThenWithDiff
   #
@@ -59,7 +16,6 @@
   #
   # @example Using the refinement
   #   using Onetime::ThenWithDiff
->>>>>>> a4dfa9cc
   #
   #   config = { env: 'dev' }
   #     .then_with_diff('set database') { |c| c.merge(db: 'postgres') }
@@ -67,19 +23,8 @@
   #   # Logs: [diff] set database: [["+", "db", "postgres"]]
   #   # Logs: [diff] add cache: [["+", "cache", "redis"]]
   #
-<<<<<<< HEAD
-  # Other differences:
-  # * MutableConfig:
-  #   * modified manually in the colonel UI.
-  #   * keeps track of every version of the settings object
-  # * Core configuration:
-  #   * modified via ./etc/config.yaml before the application boots up.
-  #   * only keeps a rolling 14 days of diffs
-  #   * not meant to be modified while the application is running.
-=======
   # @note Uses deep cloning by default to prevent reference issues
   # @note Diff options configured for strict type checking and symbol/string indifference
->>>>>>> a4dfa9cc
   #
   # @see https://github.com/liufengyun/hashdiff
   #
@@ -132,11 +77,11 @@
         result = yield(self)
 
         # Get previous state from last record
-        last_record_json = ThenWithDiff.history.last
+        last_record_json = Onetime::ThenWithDiff.history.last
         last_record      = last_record_json ? JSON.parse(last_record_json) : {}
         previous_state   = last_record['content'] || {}
 
-        diff = Hashdiff.diff(previous_state, result, ThenWithDiff.options)
+        diff = Hashdiff.diff(previous_state, result, Onetime::ThenWithDiff.options)
         OT.ld "[then_with_diff] #{step_name}: #{diff.size} changes" unless diff.empty?
 
         # Store as simple hash, serialized to JSON
@@ -149,11 +94,11 @@
           created: OT.now.to_i,
         }
 
-        ThenWithDiff.history << record.to_json
+        Onetime::ThenWithDiff.history << record.to_json
 
         # Cleanup old records (older than 14 days)
         cutoff_time = OT.now.to_i - 14.days
-        ThenWithDiff.history.remrangebyscore(0, cutoff_time)
+        Onetime::ThenWithDiff.history.remrangebyscore(0, cutoff_time)
 
         deep_clone ? OT::Utils.deep_clone(result) : result
       end
