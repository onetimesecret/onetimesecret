--- conflicted
+++ resolved
@@ -24,7 +24,6 @@
   def identifier 
     @custid
   end
-<<<<<<< HEAD
   def regenerate_apikey
     self.apitoken = [OT.instance, OT.now.to_f, :apikey, custid].gibbler
   end
@@ -33,7 +32,7 @@
   end
   def set_persistent_value sess, n, v 
     (anonymous? ? sess : self)[n] = v
-=======
+  end
   def external_identifier
     if anonymous?
       raise OT::Problem, "Anonymous customer has no external identifier"
@@ -41,7 +40,6 @@
     elements = [custid]
     @external_identifier ||= elements.gibbler #.base(36)
     @external_identifier
->>>>>>> fe0c457d
   end
   def anonymous?
     custid.to_s == 'anon'
