--- conflicted
+++ resolved
@@ -20,11 +20,7 @@
       # displaying a message to a user the next time they load a page.
       #
       # Each message is a small JSON blob: {type: 'error', content: '...'}
-<<<<<<< HEAD
-      base.list :messages, ttl: 30.minutes
-=======
       base.list :messages, ttl: 20.minutes
->>>>>>> 1e31ca53
     end
 
     def set_form_fields hsh
