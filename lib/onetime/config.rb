module Onetime
  module Config
    extend self

    unless defined?(SERVICE_PATHS)
      SERVICE_PATHS = %w[/etc/onetime ./etc].freeze
      UTILITY_PATHS = %w[~/.onetime /etc/onetime ./etc].freeze
    end

    attr_reader :env, :base, :bootstrap
    attr_writer :path

    # Normalizes environment variables prior to loading and rendering the YAML
    # configuration. In some cases, this might include setting default values
    # and ensuring necessary environment variables are present.
    def before_load
      # In v0.20.6, REGIONS_ENABLE was renamed to REGIONS_ENABLED for
      # consistency. We ensure both are considered for compatability.
      ENV['REGIONS_ENABLED'] = ENV.values_at('REGIONS_ENABLED', 'REGIONS_ENABLE').compact.first || 'false'
    end

    # Load a YAML configuration file, allowing for ERB templating within the file.
    # This reads the file at the given path, processes any embedded Ruby (ERB) code,
    # and then parses the result as YAML.
    #
    # @param path [String] (optional the path to the YAML configuration file
    # @return [Hash] the parsed YAML data
    #
    def load(path=nil)
      path ||= self.path

      raise ArgumentError, "Missing config file" if path.nil?
      raise ArgumentError, "Bad path (#{path})" unless File.readable?(path)

      parsed_template = ERB.new(File.read(path))

      YAML.load(parsed_template.result)
    rescue StandardError => e
      OT.le "Error loading config: #{path}"
      OT.le

      # Log the contents of the parsed template for debugging purposes.
      # This helps identify issues with template rendering and provides
      # context for the error, making it easier to diagnose config
      # problems, especially when the error involves environment vars.
      if parsed_template
        template_content = parsed_template.result
        template_lines = template_content.split("\n")

        template_lines.each_with_index do |line, index|
          OT.ld "Line #{index + 1}: #{line}"
        end
      end

      OT.le e.message
      OT.le e.backtrace.join("\n")
      Kernel.exit(1)
    end

    # After loading the configuration, this method processes and validates the
    # configuration, setting defaults and ensuring required elements are present.
    # It also performs deep copy protection to prevent mutations from propagating
    # to shared configuration instances.
    #
    # Security measures implemented in this method:
    # 1. Deep copy protection - prevents unintended mutations to shared config
    # 2. Validation of critical security settings - enforces presence of required security fields
    # 3. Security warnings for dangerous configurations - alerts about potential vulnerabilities
    # 4. Configuration immutability - freezes config to prevent runtime modifications
    #
    # @param raw_conf [Hash] The loaded, unprocessed configuration hash in raw form
    # @return [Hash] The processed configuration hash with defaults applied and security measures in place
    def after_load(raw_conf) # rubocop:disable Metrics/MethodLength,Metrics/PerceivedComplexity
      # We check for settings in the frozen raw config where we can be sure that
      # its values are directly from the actual config file -- without any
      # normalization or other manipulation.
      deep_freeze(raw_conf)

      # SAFETY MEASURE: Deep Copy Protection
      # Create a deep copy of the configuration to prevent unintended mutations
      # This protects against side effects when multiple components access the same config
      # Without this, modifications to the config in one component could affect others.
      conf = Marshal.load(Marshal.dump(raw_conf))

      # SAFETY MEASURE: Validation and Default Security Settings
      # Ensure all critical security-related configurations exist
      unless raw_conf.key?(:experimental)
        OT.ld "Setting an empty experimental config #{path}"
        conf[:experimental] = {
          allow_nil_global_secret: false, # Default to secure setting
          rotated_secrets: [],
        }
      end

      unless raw_conf.key?(:development)
        raise OT::Problem, "No `development` config found in #{path}"
      end

      unless raw_conf.key?(:site)
        raise OT::Problem, "No `site` config found in #{path}"
      end

      unless raw_conf[:site]&.key?(:secret)
        OT.ld "No site.secret setting in #{path}"
        conf[:site][:secret] = nil
      end

      # SAFETY MEASURE: Critical Secret Validation
      # Handle potential nil global secret
      # The global secret is critical for encrypting/decrypting secrets
      # Running without a global secret is only permitted in exceptional cases
      allow_nil = conf[:experimental].fetch(:allow_nil_global_secret, false)
      global_secret = conf[:site].fetch(:secret, nil)
      global_secret = nil if global_secret.to_s.strip == 'CHANGEME'

      if global_secret.nil?
        unless allow_nil
          # Fast fail when global secret is nil and not explicitly allowed
          # This is a critical security check that prevents running without encryption
          raise OT::Problem, "Global secret cannot be nil - set SECRET env var or site.secret in config"
        end

        # SAFETY MEASURE: Security Warnings for Dangerous Configurations
        # Security warning when proceeding with nil global secret
        # These warnings are prominently displayed to ensure administrators
        # understand the security implications of their configuration
        OT.li "!" * 50
        OT.li "SECURITY WARNING: Running with nil global secret!"
        OT.li "This configuration presents serious security risks:"
        OT.li "- Secret encryption will be compromised"
        OT.li "- Data cannot be properly protected"
        OT.li "- Only use during recovery or transition periods"
        OT.li "Set valid SECRET env var or site.secret in config ASAP"
        OT.li "!" * 50
      end

      unless conf[:site]&.key?(:authentication)
        raise OT::Problem, "No `site.authentication` config found in #{path}"
      end

      unless conf.key?(:mail)
        raise OT::Problem, "No `mail` config found in #{path}"
      end

      mtc = conf[:mail][:truemail]
      OT.ld "Setting TrueMail config from #{path}"
      raise OT::Problem, "No TrueMail config found" unless mtc

      # Remove nil elements that have inadvertently been set in
      # the list of previously used global secrets. Happens easily
      # when using environment vars in the config.yaml that aren't
      # set or are set to an empty string.
      rotated_secrets = conf[:experimental].fetch(:rotated_secrets, []).compact
      conf[:experimental][:rotated_secrets] = rotated_secrets

      unless conf[:site]&.key?(:domains)
        conf[:site][:domains] = { enabled: false }
      end

      unless conf[:site]&.key?(:plans)
        conf[:site][:plans] = { enabled: false }
      end

      unless conf[:site]&.key?(:regions)
        conf[:site][:regions] = { enabled: false }
      end

      unless conf[:site]&.key?(:secret_options)
        conf[:site][:secret_options] = {}
      end
      conf[:site][:secret_options][:default_ttl] ||= 7.days
      conf[:site][:secret_options][:ttl_options] ||= [
        60.seconds,     # 60 seconds (was missing from v0.20.5)
        5.minutes,      # 300 seconds
        30.minutes,     # 1800
        1.hour,         # 3600
        4.hours,        # 14400
        12.hours,       # 43200
        1.day,          # 86400
        3.days,         # 259200
        1.week,         # 604800
        2.weeks,        # 1209600
        30.days,        # 2592000
      ]

      # Make sure there is an interface config (for installs running off
      # of an older config file).
      conf[:site][:interface] ||= {}

      conf[:site][:interface] = {
        ui: { enabled: true },
        api: { enabled: true },
      }.merge(conf[:site][:interface])

      # Make sure colonels are in their proper location since previously
      # it was at the root level
      colonels = conf.fetch(:colonels, nil)
      if colonels && !conf.dig(:site, :authentication)&.key?(:colonels)
        conf[:site][:authentication] ||= {}
        conf[:site][:authentication][:colonels] = colonels
      end
      conf[:site][:authentication][:colonels] ||= [] # make sure it exists

      # Disable all authentication sub-features when main feature is off for
      # consistency, security, and to prevent unexpected behavior. Ensures clean
      # config state.
      # NOTE: Needs to run after other site.authentication logic
      if conf.dig(:site, :authentication, :enabled) != true
        conf[:site][:authentication].each_key do |key|
          conf[:site][:authentication][key] = false
        end
      end

      if conf.dig(:site, :domains, :enabled).to_s == "true"
        cluster = conf.dig(:site, :domains, :cluster)
        OT.ld "Setting OT::Cluster::Features #{cluster}"
        klass = OT::Cluster::Features
        klass.api_key = cluster[:api_key]
        klass.cluster_ip = cluster[:cluster_ip]
        klass.cluster_name = cluster[:cluster_name]
        klass.cluster_host = cluster[:cluster_host]
        klass.vhost_target = cluster[:vhost_target]
        OT.ld "Domains config: #{cluster}"
        unless klass.api_key
          raise OT::Problem.new, "No `site.domains.cluster` api key (#{klass.api_key})"
        end
      end

      site_host = conf.dig(:site, :host)
      ttl_options = conf.dig(:site, :secret_options, :ttl_options)
      default_ttl = conf.dig(:site, :secret_options, :default_ttl)

      # if the ttl_options setting is a string, we want to split it into an
      # array of integers.
      if ttl_options.is_a?(String)
        conf[:site][:secret_options][:ttl_options] = ttl_options.split(/\s+/)
      end
      ttl_options = conf.dig(:site, :secret_options, :ttl_options)
      if ttl_options.is_a?(Array)
        conf[:site][:secret_options][:ttl_options] = ttl_options.map(&:to_i)
      end

      if default_ttl.is_a?(String)
        conf[:site][:secret_options][:default_ttl] = default_ttl.to_i
      end

      if conf.dig(:site, :plans, :enabled).to_s == "true"
        stripe_key = conf.dig(:site, :plans, :stripe_key)
        unless stripe_key
          raise OT::Problem, "No `site.plans.stripe_key` found in #{path}"
        end

        require 'stripe'
        Stripe.api_key = stripe_key
      end

      # Iterate over the keys in the mail/truemail config
      # and set the corresponding key in the Truemail config.
      Truemail.configure do |config|
        mtc.each do |key, value|
          actual_key = mapped_key(key)
          unless config.respond_to?("#{actual_key}=")
            OT.le "config.#{actual_key} does not exist"
          end
          OT.ld "Setting Truemail config key #{key} to #{value}"
          config.send("#{actual_key}=", value)
        end
      end

      diagnostics = conf.fetch(:diagnostics, {})

      # Apply the defaults to sentry backend and frontend configs
      # and update the config with the merged values.
      merged = apply_defaults(diagnostics[:sentry])
<<<<<<< HEAD
      OT.conf[:diagnostics] = {
        enabled: OT.d9s_enabled, # d9s_enabled hasn't been set yet, so always false
        sentry: merged
=======
      conf[:diagnostics] = {
        enabled: OT.d9s_enabled,
        sentry: merged,
>>>>>>> dcebed82
      }

      sentry = merged[:backend] || {}
      dsn = sentry.fetch(:dsn, nil)

      # Only require Sentry if we have a DSN
      OT.d9s_enabled = (diagnostics[:enabled] || false) && !dsn.nil?

      if OT.d9s_enabled
        OT.ld "Setting up Sentry #{sentry}..."

        require 'sentry-ruby'
        require 'stackprof'

        # Log more details about the Sentry configuration for debugging
        OT.ld "[sentry-debug] DSN present: #{!dsn.nil?}"
        OT.ld "[sentry-debug] Site host: #{site_host.inspect}"
        OT.ld "[sentry-debug] OT.env: #{OT.env.inspect}"

        # Early validation to prevent nil errors during initialization
        if dsn.nil?
          OT.le "[sentry-init] Cannot initialize Sentry with nil DSN"
          OT.d9s_enabled = false
        elsif site_host.nil?
          OT.le "[sentry-init] Cannot initialize Sentry with nil site_host"
          OT.ld "Falling back to default environment name"
          site_host = "unknown-host"
        end

        # Only proceed if we have valid configuration
        if OT.d9s_enabled
          # Safely log first part of DSN for debugging
          dsn_preview = dsn ? "#{dsn[0..10]}..." : "nil"
          OT.li "[sentry-init] Initializing with DSN: #{dsn_preview}"

          Sentry.init do |config|
            config.dsn = dsn
            config.environment = "#{site_host} (#{OT.env})"
            config.release = OT::VERSION.inspect

            # Configure breadcrumbs logger for detailed error tracking.
            # Uses sentry_logger to capture progression of events leading
            # to errors, providing context for debugging.
            config.breadcrumbs_logger = [:sentry_logger]

            # Set traces_sample_rate to capture 10% of
            # transactions for performance monitoring.
            config.traces_sample_rate = 0.1

            # Set profiles_sample_rate to profile 10%
            # of sampled transactions.
            config.profiles_sample_rate = 0.1

            # Add a before_send to filter out problematic events that might cause errors
            config.before_send = lambda do |event, _hint|
              # Return nil if the event would cause errors in processing
              if event.nil? || event.request.nil? || event.request.headers.nil?
                OT.ld "[sentry-debug] Filtering out event with nil components"
                return nil
              end

              # Return the event if it passes validation
              event
            end
          end

          OT.ld "[sentry-init] Status: #{Sentry.initialized? ? 'OK' : 'Failed'}"
        end
      end

      # Make sure these are set
      development = conf[:development]
      development[:enabled] ||= false
      development[:frontend_host] ||= ''

      # SECURITY MEASURE #4: Configuration Immutability
      # Freeze the entire configuration recursively to prevent modifications
      # This ensures configuration immutability and protects against
      # accidental or malicious changes after loading
      #
      # Why this matters:
      # - Prevents runtime modification of sensitive values like secrets and API keys
      # - Any attempt to modify frozen config will raise a FrozenError, failing fast
      # - Guarantees configuration integrity throughout application lifecycle
      # - Makes security guarantees stronger by ensuring config values can't be tampered with
      deep_freeze(conf)
    end

    def exists?
      !path.nil?
    end

    def dirname
      @dirname ||= File.dirname(path)
    end

    def path
      @path ||= find_configs.first
    end

    def mapped_key(key)
      # `key` is a symbol. Returns a symbol.
      # If the key is not in the KEY_MAP, return the key itself.
      KEY_MAP[key] || key
    end

    # Recursively freezes an object and all its nested components
    # to ensure complete immutability. This is a critical security
    # measure that prevents any modification of configuration values
    # after they've been loaded and validated, protecting against both
    # accidental mutations and potential security exploits.
    #
    # @param obj [Object] The object to freeze
    # @return [Object] The frozen object
    # @security This ensures configuration values cannot be tampered with at runtime
    def deep_freeze(obj)
      case obj
      when Hash
        obj.each_value { |v| deep_freeze(v) }
      when Array
        obj.each { |v| deep_freeze(v) }
      end
      obj.freeze
    end

    # Merges section configurations with defaults
    #
    # @param config [Hash] Raw configuration with :defaults and named sections
    # @return [Hash] Processed sections with defaults applied
    #
    # @example Basic usage
    #   config = {
    #     defaults: { timeout: 5, enabled: true },
    #     api: { timeout: 10 },
    #     web: {}
    #   }
    #   apply_defaults(config)
    #   # => {
    #   #   api: { timeout: 10, enabled: true },
    #   #   web: { timeout: 5, enabled: true }
    #   # }
    #
    # @example With nil config
    #   apply_defaults(nil) #=> {}
    #
    # @example Real world config
    #   service_config = {
    #     defaults: { dsn: ENV['DSN'] },
    #     backend: { path: '/api' },
    #     frontend: { path: '/web' }
    #   }
    #   sections = apply_defaults(service_config)
    #   sections[:backend][:dsn] #=> ENV['DSN']
    def apply_defaults(config)
      return {} if config.nil? || config.empty?

      defaults = config[:defaults] || {}
      return {} unless defaults.is_a?(Hash)

      config.each_with_object({}) do |(section, values), result|
        next if section == :defaults
        next unless values.is_a?(Hash)

        # Deep merge defaults with section values, preserving nil values only for explicitly set keys
        result[section] = defaults.merge(values) do |_key, default_val, section_val|
          section_val.nil? ? default_val : section_val
        end
      end
    end

    def find_configs(filename = nil)
      filename ||= 'config.yaml'
      paths = Onetime.mode?(:cli) ? UTILITY_PATHS : SERVICE_PATHS
      paths.collect do |f|
        f = File.join File.expand_path(f), filename
        Onetime.ld "Looking for #{f}"
        f if File.exist?(f)
      end.compact
    end
  end

  # A simple map of our config options using our naming conventions
  # to the names that are used by other libraries. This makes it easier
  # for us to have our own consistent naming conventions.
  KEY_MAP = {
    allowed_domains_only: :whitelist_validation,
    allowed_emails: :whitelisted_emails,
    blocked_emails: :blacklisted_emails,
    allowed_domains: :whitelisted_domains,
    blocked_domains: :blacklisted_domains,
    blocked_mx_ip_addresses: :blacklisted_mx_ip_addresses,

    # An example mapping for testing.
    example_internal_key: :example_external_key,
  }


end<|MERGE_RESOLUTION|>--- conflicted
+++ resolved
@@ -272,15 +272,9 @@
       # Apply the defaults to sentry backend and frontend configs
       # and update the config with the merged values.
       merged = apply_defaults(diagnostics[:sentry])
-<<<<<<< HEAD
-      OT.conf[:diagnostics] = {
+      conf[:diagnostics] = {
         enabled: OT.d9s_enabled, # d9s_enabled hasn't been set yet, so always false
-        sentry: merged
-=======
-      conf[:diagnostics] = {
-        enabled: OT.d9s_enabled,
         sentry: merged,
->>>>>>> dcebed82
       }
 
       sentry = merged[:backend] || {}
