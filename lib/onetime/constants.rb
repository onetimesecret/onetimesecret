--- conflicted
+++ resolved
@@ -14,30 +14,6 @@
 require 'rack'
 # require 'rack/session'
 require 'otto'
-<<<<<<< HEAD
-
-#
-# Workaround for attic gem IRB.conf issue in debug environments
-# The attic gem (gibbler dependency) assumes IRB.conf exists if IRB is defined
-# but in debug environments, IRB may be loaded but not fully initialized
-if defined?(IRB)
-  begin
-    # Check if conf method/constant exists, if not initialize IRB
-    unless IRB.respond_to?(:conf) || defined?(IRB.conf)
-      require 'irb'
-      IRB.setup(__FILE__)
-    end
-  rescue => e
-    # Fallback: create minimal conf if setup fails
-    unless defined?(IRB.conf)
-      IRB.const_set(:conf, {}) unless IRB.const_defined?(:conf)
-    end
-  end
-end
-
-require 'gibbler/mixins'
-=======
->>>>>>> 86a7e080
 require 'familia'
 require 'storable'
 
