--- conflicted
+++ resolved
@@ -8,11 +8,7 @@
 
       literally_all_domain_ids = Onetime::CustomDomain.values.all
       all_domains              = literally_all_domain_ids.map do |did|
-<<<<<<< HEAD
-        Onetime::CustomDomain.from_identifier(did)
-=======
-        V2::CustomDomain.find_by_identifier(did)
->>>>>>> 8cd8754a
+        Onetime::CustomDomain.find_by_identifier(did)
       end
 
       # Group domains by display_domain
