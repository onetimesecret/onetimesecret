--- conflicted
+++ resolved
@@ -54,21 +54,14 @@
   
   set_nginx_config do
     remote :root do
-<<<<<<< HEAD
       if File.exists?('/etc/onetime/config')
         $otsconfig = YAML.load_file('/etc/onetime/config')
       else
         $otsconfig = YAML.load_file('./etc/config')
       end
-      $nginx_opts = {}
-      $nginx_opts[:ipaddress] = $otsconfig[:nginx][:ipaddress]
-      $nginx_opts[:servername] = $otsconfig[:nginx][:servername]
-=======
-      $otsconfig = YAML.load_file(File.join('/etc', 'onetime', 'config'))
       $nginx_config = {}
       $nginx_config[:ipaddress] = $otsconfig[:nginx][:ipaddress]
       $nginx_config[:servername] = $otsconfig[:nginx][:servername]
->>>>>>> 95174309
       puts File.expand_path(File.join('config', 'tmpl', 'nginx.conf.tmpl'))
       template_upload File.expand_path(File.join('config', 'tmpl', 'nginx.conf.tmpl')), "/tmp/"
       mv '/tmp/nginx.conf.tmpl', '/etc/nginx/nginx.conf'
