--- conflicted
+++ resolved
@@ -29,15 +29,11 @@
     "test:coverage": "vitest run --coverage",
     "test:watch:coverage": "vitest --coverage",
     "test:watch:ui": "vitest --ui",
-<<<<<<< HEAD
+    "test:watch": "vitest",
+    "test": "vitest run",
     "type-check": "vue-tsc --noEmit",
     "type-check:watch": "vue-tsc --noEmit --watch",
     "type-check:parallel": "pnpm -r exec vue-tsc --build --noEmit"
-=======
-    "test:watch": "vitest",
-    "test": "vitest run",
-    "type-check": "vue-tsc --noEmit"
->>>>>>> 81d75e77
   },
   "keywords": [],
   "author": "",
@@ -53,21 +49,13 @@
     "dompurify": "^3.1.7",
     "focus-trap": "^7.6.0",
     "focus-trap-vue": "^4.0.3",
-<<<<<<< HEAD
-    "pinia": "^2.2.4",
-    "pnpm": "^9.12.0",
-    "stripe": "^17.1.0",
-    "vue": "^3.5.11",
-    "vue-i18n": "10.0.4",
-    "zod": "^3.23.8",
-    "zod-validation-error": "^3.4.0"
-=======
     "pinia": "^2.2.6",
     "pnpm": "^9.12.3",
     "stripe": "^17.3.1",
     "vue": "^3.5.12",
-    "vue-i18n": "10.0.4"
->>>>>>> 81d75e77
+    "vue-i18n": "10.0.4",
+    "zod": "^3.23.8",
+    "zod-validation-error": "^3.4.0"
   },
   "devDependencies": {
     "@eslint/js": "^9.14.0",
@@ -84,25 +72,19 @@
     "@typescript-eslint/eslint-plugin": "^8.13.0",
     "@typescript-eslint/parser": "^8.13.0",
     "@vitejs/plugin-vue": "^5.1.4",
-    "@vitest/coverage-v8": "^2.1.4",
+    "@vitest/coverage-v8": "^2.1.5",
     "@vitest/ui": "^2.1.5",
     "@vue/runtime-core": "^3.5.12",
     "@vue/test-utils": "^2.4.6",
     "@vueuse/core": "^11.2.0",
     "autoprefixer": "^10.4.20",
-<<<<<<< HEAD
     "eslint": "^9.14.0",
     "eslint-import-resolver-typescript": "^3.6.3",
     "eslint-plugin-import": "^2.31.0",
+    "eslint-plugin-tailwindcss": "^3.17.5",
     "eslint-plugin-vue": "^9.30.0",
     "globals": "^15.12.0",
     "jiti": "2.4.0",
-=======
-    "eslint": "^8.57.1",
-    "eslint-plugin-tailwindcss": "^3.17.5",
-    "eslint-plugin-vue": "^9.28.0",
-    "globals": "^15.10.0",
->>>>>>> 81d75e77
     "jsdom": "^25.0.1",
     "playwright": "^1.48.2",
     "postcss": "^8.4.47",
@@ -115,7 +97,7 @@
     "unplugin-vue-markdown": "^0.26.2",
     "vite": "^5.4.10",
     "vite-plugin-html": "^3.2.2",
-    "vitest": "^2.1.4",
+    "vitest": "^2.1.5",
     "vue-router": "^4.4.5",
     "vue-tsc": "^2.1.10"
   }
