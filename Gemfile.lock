--- conflicted
+++ resolved
@@ -80,20 +80,12 @@
     erb (5.0.2)
     eventmachine (1.2.7)
     fakeredis (0.1.4)
-<<<<<<< HEAD
     familia (2.0.0.pre14)
       benchmark (~> 0.4)
       connection_pool (~> 2.5)
       csv (~> 3.3)
       logger (~> 1.7)
       oj (~> 3.16)
-=======
-    familia (2.0.0.pre6)
-      benchmark
-      connection_pool
-      csv
-      logger
->>>>>>> 2715e3e7
       redis (>= 4.8.1, < 6.0)
       stringio (~> 3.1.1)
       uri-valkey (~> 1.4)
