--- conflicted
+++ resolved
@@ -120,10 +120,7 @@
       prism (>= 0.19.0)
       sorbet-static-and-runtime (>= 0.5.10187)
       thor (>= 0.19.2)
-<<<<<<< HEAD
-=======
     stackprof (0.2.26)
->>>>>>> cb27fed6
     storable (0.10.0)
     strscan (3.1.0)
     sysinfo (0.10.0)
