--- conflicted
+++ resolved
@@ -121,17 +121,6 @@
       bigdecimal
       concurrent-ruby (~> 1.0, >= 1.0.2)
     simpleidn (0.2.3)
-<<<<<<< HEAD
-    sorbet (0.5.11435)
-      sorbet-static (= 0.5.11435)
-    sorbet-runtime (0.5.11435)
-    sorbet-static (0.5.11435-universal-darwin)
-    sorbet-static (0.5.11435-x86_64-linux)
-    sorbet-static-and-runtime (0.5.11435)
-      sorbet (= 0.5.11435)
-      sorbet-runtime (= 0.5.11435)
-    spoom (1.3.2)
-=======
     sorbet (0.5.11595)
       sorbet-static (= 0.5.11595)
     sorbet-runtime (0.5.11595)
@@ -142,7 +131,6 @@
       sorbet (= 0.5.11595)
       sorbet-runtime (= 0.5.11595)
     spoom (1.5.0)
->>>>>>> cbd91c99
       erubi (>= 1.10.0)
       prism (>= 0.28.0)
       sorbet-static-and-runtime (>= 0.5.10187)
@@ -194,14 +182,9 @@
   byebug-dap
   dotenv
   drydock
-<<<<<<< HEAD
   encryptor (= 1.3.0)
-  familia (>= 0.10.1)
-=======
-  encryptor (= 1.1.3)
   familia (~> 1.0.0.pre.rc7)
   fiddle
->>>>>>> cbd91c99
   gibbler
   httparty
   logger
