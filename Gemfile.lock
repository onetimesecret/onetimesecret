--- conflicted
+++ resolved
@@ -43,22 +43,6 @@
 GEM
   remote: https://rubygems.org/
   specs:
-    activesupport (8.0.2.1)
-      base64
-      benchmark (>= 0.3)
-      bigdecimal
-      concurrent-ruby (~> 1.0, >= 1.3.1)
-      connection_pool (>= 2.2.5)
-      drb
-      i18n (>= 1.6, < 2)
-      logger (>= 1.4.2)
-      minitest (>= 5.1)
-      securerandom (>= 0.3)
-      tzinfo (~> 2.0, >= 2.0.5)
-      uri (>= 0.13.1)
-    addressable (2.8.7)
-      public_suffix (>= 2.0.2, < 7.0)
-    android_key_attestation (0.3.0)
     ast (2.4.3)
     aws-eventstream (1.4.0)
     aws-partitions (1.1159.0)
@@ -79,44 +63,22 @@
     base64 (0.3.0)
     bcrypt (3.1.20)
     benchmark (0.4.1)
-<<<<<<< HEAD
-    bigdecimal (3.2.2)
-    bindata (2.5.1)
-    cbor (0.5.10.1)
-    chunky_png (1.4.0)
-=======
     bigdecimal (3.2.3)
->>>>>>> 461011db
     concurrent-ruby (1.3.5)
     connection_pool (2.5.3)
-    cose (1.3.1)
-      cbor (~> 0.5.9)
-      openssl-signature_algorithm (~> 1.0)
-    crass (1.0.6)
     csv (3.3.5)
     daemons (1.4.1)
-    database_cleaner-core (2.0.1)
-    database_cleaner-sequel (2.0.2)
-      database_cleaner-core (~> 2.0.0)
-      sequel
     date (3.4.1)
     debug (1.11.0)
       irb (~> 1.10)
       reline (>= 0.3.8)
     diff-lcs (1.6.2)
     docile (1.4.1)
-    domain_name (0.6.20240107)
-    drb (2.2.3)
     drydock (1.0.0)
       ostruct (~> 0.6)
     encryptor (1.1.3)
     erb (5.0.2)
     eventmachine (1.2.7)
-    facets (3.1.0)
-    factory_bot (6.5.5)
-      activesupport (>= 6.1.0)
-    faker (3.5.2)
-      i18n (>= 1.8.11, < 2)
     fakeredis (0.1.4)
     familia (2.0.0.pre17)
       benchmark (~> 0.4)
@@ -128,27 +90,11 @@
       stringio (~> 3.1.1)
       uri-valkey (~> 1.4)
     fastimage (2.4.0)
-    ffi (1.17.2-aarch64-linux-gnu)
-    ffi (1.17.2-arm64-darwin)
-    ffi (1.17.2-x86_64-linux-gnu)
-    ffi-compiler (1.3.2)
-      ffi (>= 1.15.5)
-      rake
     hana (1.3.7)
-    http (5.3.1)
-      addressable (~> 2.8)
-      http-cookie (~> 1.0)
-      http-form_data (~> 2.2)
-      llhttp-ffi (~> 0.5.0)
-    http-cookie (1.0.8)
-      domain_name (~> 0.5)
-    http-form_data (2.3.0)
     httparty (0.23.1)
       csv
       mini_mime (>= 1.0.0)
       multi_xml (>= 0.5.2)
-    i18n (1.14.7)
-      concurrent-ruby (~> 1.0)
     io-console (0.8.1)
     irb (1.15.2)
       pp (>= 0.6.0)
@@ -162,31 +108,19 @@
       hana (~> 1.3)
       regexp_parser (~> 2.0)
       simpleidn (~> 0.2)
-    jwt (2.10.2)
-      base64
     kramdown (2.5.1)
       rexml (>= 3.3.9)
     kramdown-parser-gfm (1.1.0)
       kramdown (~> 2.0)
     language_server-protocol (3.17.0.5)
     lint_roller (1.1.0)
-    listen (3.9.0)
-      rb-fsevent (~> 0.10, >= 0.10.3)
-      rb-inotify (~> 0.9, >= 0.9.10)
-    llhttp-ffi (0.5.1)
-      ffi-compiler (~> 1.0)
-      rake (~> 13.0)
     logger (1.7.0)
-    loofah (2.24.1)
-      crass (~> 1.0.2)
-      nokogiri (>= 1.12.0)
     mail (2.8.1)
       mini_mime (>= 0.1.1)
       net-imap
       net-pop
       net-smtp
     mini_mime (1.1.5)
-    mini_portile2 (2.8.9)
     minitest (5.25.5)
     multi_xml (0.7.2)
       bigdecimal (~> 3.1)
@@ -213,13 +147,9 @@
     oj (3.16.11)
       bigdecimal (>= 3.0)
       ostruct (>= 0.2)
-    openssl (3.3.0)
-    openssl-signature_algorithm (1.3.0)
-      openssl (> 2.0)
     ostruct (0.6.3)
-    otto (2.0.0.pre1)
-      facets (~> 3.1)
-      loofah (~> 2.20)
+    otto (1.4.0)
+      ostruct
       rack (~> 3.1, < 4.0)
       rack-parser (~> 0.7)
       rexml (>= 3.3.6)
@@ -262,15 +192,7 @@
     rackup (2.2.1)
       rack (>= 3)
     rainbow (3.1.1)
-<<<<<<< HEAD
-    rake (13.3.0)
-    rb-fsevent (0.11.2)
-    rb-inotify (0.11.1)
-      ffi (~> 1.0)
-    rbs (3.9.4)
-=======
     rbs (3.9.5)
->>>>>>> 461011db
       logger
     rdoc (6.14.2)
       erb
@@ -282,25 +204,9 @@
     regexp_parser (2.10.0)
     reline (0.6.2)
       io-console (~> 0.5)
-    rerun (0.14.0)
-      listen (~> 3.0)
     reverse_markdown (3.0.0)
       nokogiri
-<<<<<<< HEAD
-    rexml (3.4.2)
-    roda (3.95.0)
-      rack
-    rodauth (2.40.0)
-      roda (>= 2.6.0)
-      sequel (>= 4)
-    rotp (6.3.0)
-    rqrcode (2.2.0)
-      chunky_png (~> 1.0)
-      rqrcode_core (~> 1.0)
-    rqrcode_core (1.2.0)
-=======
     rexml (3.4.4)
->>>>>>> 461011db
     rubocop (1.79.2)
       json (~> 2.3)
       language_server-protocol (~> 3.17.0.2)
@@ -328,16 +234,11 @@
       rubocop-ast (>= 1.44.0, < 2.0)
     ruby-progressbar (1.13.0)
     ruby_http_client (3.5.5)
-    safety_net_attestation (0.4.0)
-      jwt (~> 2.0)
-    securerandom (0.4.1)
     sendgrid-ruby (6.7.0)
       ruby_http_client (~> 3.4)
     sentry-ruby (5.26.0)
       bigdecimal
       concurrent-ruby (~> 1.0, >= 1.0.2)
-    sequel (5.96.0)
-      bigdecimal
     simplecov (0.22.0)
       docile (~> 1.1)
       simplecov-html (~> 0.11)
@@ -365,8 +266,6 @@
       tilt (~> 2.0)
       yard (~> 0.9, >= 0.9.24)
       yard-solargraph (~> 0.1)
-    sqlite3 (1.7.3)
-      mini_portile2 (~> 2.8.0)
     stackprof (0.2.27)
     stringio (3.1.7)
     strings (0.2.1)
@@ -385,10 +284,6 @@
     thor (1.4.0)
     tilt (2.6.1)
     timeout (0.4.3)
-    tpm-key_attestation (0.14.1)
-      bindata (~> 2.4)
-      openssl (> 2.0)
-      openssl-signature_algorithm (~> 1.0)
     truemail (3.3.1)
       simpleidn (~> 0.2.1)
     tryouts (3.6.0)
@@ -407,20 +302,9 @@
       pastel (~> 0.8)
       strings (~> 0.2.0)
       tty-screen (~> 0.8)
-    tzinfo (2.0.6)
-      concurrent-ruby (~> 1.0)
     unicode-display_width (2.6.0)
     unicode_utils (1.4.0)
-    uri (1.0.3)
     uri-valkey (1.4.0)
-    webauthn (3.4.1)
-      android_key_attestation (~> 0.3.0)
-      bindata (~> 2.4)
-      cbor (~> 0.5.9)
-      cose (~> 1.1)
-      openssl (>= 2.2)
-      safety_net_attestation (~> 0.4.0)
-      tpm-key_attestation (~> 0.14.0)
     yard (0.9.37)
     yard-solargraph (0.1.0)
       yard (~> 0.9)
@@ -433,32 +317,21 @@
 DEPENDENCIES
   aws-sdk-sesv2 (~> 1.74)
   base64
-  bcrypt (~> 3.1)
+  bcrypt
   benchmark
-  database_cleaner-sequel (~> 2.0)
   debug
   drydock (~> 1.0.0)
   encryptor (= 1.1.3)
-  factory_bot (~> 6.4)
-  faker (~> 3.2)
   fakeredis
   familia (~> 2.0.0.pre17)
   fastimage (~> 2.4)
-  http (~> 5.1)
   httparty
   irb
   json_schemer
-  jwt (~> 2.7)
   logger
-  mail (~> 2.8)
+  mail
   mustache
-<<<<<<< HEAD
-  oj (~> 3.16)
-  ostruct (~> 0.6.2)
-  otto (~> 2.0.0.pre1)
-=======
   otto (~> 1.4.0)
->>>>>>> 461011db
   psych (~> 5.2.3)
   public_suffix
   puma (~> 6.6)
@@ -472,11 +345,6 @@
   rackup
   rdoc
   redis (~> 5.4.0)
-  rerun (~> 0.14)
-  roda (~> 3.0)
-  rodauth (~> 2.0)
-  rotp (~> 6.2)
-  rqrcode (~> 2.2)
   rspec!
   rspec-core!
   rspec-expectations!
@@ -488,10 +356,8 @@
   rubocop-thread_safety
   sendgrid-ruby
   sentry-ruby
-  sequel (~> 5.0)
   simplecov
   solargraph
-  sqlite3 (~> 1.6)
   stackprof
   stringio (~> 3.1.6)
   stripe
@@ -501,7 +367,6 @@
   tryouts (~> 3.6.0)
   tty-table (~> 0.12)
   uri-valkey (~> 1.4.0)
-  webauthn (~> 3.0)
 
 RUBY VERSION
    ruby 3.4.5p51
