<!-- src/components/layout/Masthead.vue -->

<script setup lang="ts">
  import HeaderUserNav from '@/components/layout/HeaderUserNav.vue';
  import SettingsModal from '@/components/modals/SettingsModal.vue';
  import { WindowService } from '@/services/window.service';
  import type { LayoutProps } from '@/types/ui/layouts';
  import OIcon from '@/components/icons/OIcon.vue';
  import { computed, ref } from 'vue';
  import { useJurisdictionStore } from '@/stores/jurisdictionStore';
  import type { Jurisdiction } from '@/schemas/models/jurisdiction';

  withDefaults(defineProps<LayoutProps>(), {
    displayMasthead: true,
    displayNavigation: true,
    colonel: false,
  });

  const windowProps = WindowService.getMultiple([
    'regions_enabled',
    'regions',
    'authentication',
    'authenticated',
    'cust',
  ]);

  const colonel = computed(() => windowProps.cust?.role === 'colonel');

  // Reactive state
  const isSettingsModalOpen = ref(false);

  // Methods
  const openSettingsModal = () => {
    isSettingsModalOpen.value = true;
  };

  const closeSettingsModal = () => {
    isSettingsModalOpen.value = false;
  };
  const jurisdictionStore = useJurisdictionStore();
  const currentJurisdiction = computed<Jurisdiction | null>(
    () => jurisdictionStore.getCurrentJurisdiction
  );

  // Safety functions for icon props
  const getIconCollection = (jurisdiction: Jurisdiction | null): string => {
    return jurisdiction?.icon?.collection || 'fa6-solid';
  };

  const getIconName = (jurisdiction: Jurisdiction | null): string => {
    return jurisdiction?.icon?.name || 'globe';
  };

  const tooltipVisible = ref(false);
  const navigateToJurisdiction = (domain: string) => {
    window.location.href = `https://${domain}/`;
  };
</script>

<template>
  <div
    v-if="displayMasthead"
    class="w-full">
    <div class="flex flex-col items-center justify-between sm:flex-row">

    <div class="mb-4 flex items-center justify-between sm:mb-0">
        <router-link
          to="/"
          class="group flex items-center"
          aria-label="$t('onetime-secret-homepage')">
          <div class="relative">
            <img
              id="logo"
              src="@/assets/img/onetime-logo-v3-xl.svg"
              class="size-12 rounded-md transition-transform sm:size-16"
              height="64"
              width="64"
              alt="" />
              <div
                  v-if="jurisdictionStore.enabled"
                  class="relative"
                  @mouseenter="tooltipVisible = true"
                  @mouseleave="tooltipVisible = false">
                  <button
                    class="absolute -right-0.5 -bottom-0.5 rounded px-0.5 py-0 text-[0.6em]
                           font-brand font-medium bg-brand-500 text-brand-100
                           border border-brand-100 dark:border-slate-800
                           dark:bg-slate-800 dark:text-slate-100">
                    {{ currentJurisdiction?.identifier }}
                  </button>

                  <div
                    v-show="tooltipVisible"
                    class="absolute z-10 mt-1 w-max min-w-[200px]
                           rounded-lg bg-white dark:bg-gray-800 px-2 py-1 text-xs
                           shadow-lg ring-1 ring-black ring-opacity-5
                           divide-y divide-gray-200 dark:divide-gray-700">
                    <div class="py-2">
                      <div class="px-3 py-2 font-brand text-xs uppercase
                                  tracking-wider text-gray-700 dark:text-gray-100">
                        {{ $t('regions') }}
                      </div>
                      <div
                        v-for="jurisdiction in jurisdictionStore.jurisdictions"
                        :key="jurisdiction.identifier"
                        class="group flex w-full items-center rounded-md px-2 py-2 text-sm
                               hover:bg-gray-100 dark:hover:bg-gray-700
                               text-gray-700 dark:text-gray-300
                               cursor-pointer"
                        @click="navigateToJurisdiction(jurisdiction.domain)">
                        <span class="flex items-center font-brand">
                          <OIcon
                            :collection="getIconCollection(jurisdiction)"
                            :name="getIconName(jurisdiction)"
                            class="mr-2 size-5"
                            aria-hidden="true" />
                          <span
                            class="block truncate"
                            :class="{ 'font-bold': currentJurisdiction?.identifier === jurisdiction.identifier }">
                            {{ jurisdiction.display_name }}
                          </span>
                        </span>
                        <span
                          v-if="currentJurisdiction?.identifier === jurisdiction.identifier"
                          class="ml-auto text-brand-500">
                          <svg class="size-5"
                               xmlns="http://www.w3.org/2000/svg"
                               viewBox="0 0 20 20"
                               fill="currentColor"
                               aria-hidden="true">
                            <path fill-rule="evenodd"
                                  d="M16.707 5.293a1 1 0 010 1.414l-8 8a1 1 0 01-1.414 0l-4-4a1 1 0 011.414-1.414L8 12.586l7.293-7.293a1 1 0 011.414 0z"
                                  clip-rule="evenodd" />
                          </svg>
                        </span>
                      </div>
                    </div>
                  </div>
                </div>
          </div>
          <div class="ml-3 flex flex-col">
            <span class="font-brand text-xl font-bold tracking-tight text-gray-900 dark:text-white">
              {{ $t('onetime-secret') }}
            </span>
            <span class="text-xs text-gray-500 dark:text-gray-400">
              {{ $t('signed-sealed') }}
<<<<<<< HEAD
              <span class="relative group">
                {{ $t('web.STATUS.delivered') }}.<sup class="text-[0.7em] text-gray-500 dark:text-gray-400 [animation:pulse_4s_ease-in-out_infinite] group-hover:[animation:none]">*</sup>
                <span class="absolute bottom-full left-36 -translate-x-1/2 hidden group-hover:block bg-gray-200/80 dark:bg-gray-800/80 text-gray-500 dark:text-gray-400 text-xs rounded py-1 px-2 w-max">
                <sup class="text-[0.7em] text-gray-500 dark:text-gray-400 [animation:pulse_4s_ease-in-out_infinite] group-hover:[animation:none]">*</sup> {{ $t('recipient-delivery-is-optional') }}</span>
=======
              <span class="group/tooltip relative inline-block">
                Delivered.<sup class="text-[0.7em] text-gray-500 dark:text-gray-400 [animation:pulse_4s_ease-in-out_infinite] group-hover/tooltip:[animation:none]">*</sup>
                <span class="absolute left-full top-0 ml-1 hidden group-hover/tooltip:block
                             bg-gray-200/80 dark:bg-gray-800/80 text-gray-500 dark:text-gray-400
                             text-xs rounded py-1 px-2 w-max">
                  <sup class="text-[0.7em] text-gray-500 dark:text-gray-400">*</sup>
                  Recipient delivery is optional
                </span>
>>>>>>> a461b44e
              </span>
            </span>
          </div>
        </router-link>
      </div>

      <nav
        v-if="displayNavigation"
        role="navigation"
        aria-label="$t('main-navigation')"
        class="flex flex-wrap items-center justify-center gap-4 font-brand text-sm sm:justify-end sm:text-base">
        <template v-if="windowProps.authenticated && windowProps.cust">
          <HeaderUserNav
            :cust="windowProps.cust"
            :colonel="colonel" />

          <button
            @click="openSettingsModal"
            class="text-xl text-gray-600 transition-colors duration-200 hover:text-gray-800 dark:text-gray-300 dark:hover:text-white"
            aria-label="$t('web.COMMON.header_settings')">
            <OIcon
              class="size-5"
              collection="material-symbols"
              name="settings" />
          </button>

          <SettingsModal
            :is-open="isSettingsModalOpen"
            @close="closeSettingsModal" />

          <span
            class="text-gray-400"
            aria-hidden="true"
            role="separator">
            |
          </span>

          <router-link
            to="/logout"
            class="text-gray-600 transition-colors duration-200 hover:text-gray-800 dark:text-gray-300 dark:hover:text-white"
            :title="$t('web.COMMON.header_logout')"
            :aria-label="$t('web.COMMON.header_logout')">
            <OIcon
              class="size-5"
              collection="heroicons"
              name="arrow-right-on-rectangle-solid" />
          </router-link>
        </template>

        <template v-else>
          <template v-if="windowProps.authentication.enabled">
            <router-link
              v-if="windowProps.authentication.signup"
              to="/signup"
              title="$t('signup-individual-and-business-plans')"
              class="font-bold text-gray-600 transition-colors duration-200 hover:text-gray-800 dark:text-gray-300 dark:hover:text-white">
              {{ $t('web.COMMON.header_create_account') }}
            </router-link>
            <span
              class="text-gray-400"
              aria-hidden="true"
              role="separator">
              |
            </span>
            <router-link
              to="/about"
              title="$t('about-onetime-secret')"
              class="text-gray-600 transition-colors duration-200 hover:text-gray-800 dark:text-gray-300 dark:hover:text-white">
              {{ $t('web.COMMON.header_about') }}
            </router-link>
            <span
              class="text-gray-400"
              aria-hidden="true"
              role="separator">
              |
            </span>
            <router-link
              v-if="windowProps.authentication.signin"
              to="/signin"
              title="$t('log-in-to-onetime-secret')"
              class="text-gray-600 transition-colors duration-200 hover:text-gray-800 dark:text-gray-300 dark:hover:text-white">
              {{ $t('web.COMMON.header_sign_in') }}
            </router-link>
          </template>

          <router-link
            v-else
            to="/about"
            title="$t('about-onetime-secret-0')"
            class="text-gray-600 transition-colors duration-200 hover:text-gray-800 dark:text-gray-300 dark:hover:text-white">
            {{ $t('web.COMMON.header_about') }}
          </router-link>
        </template>
      </nav>
    </div>
  </div>
</template><|MERGE_RESOLUTION|>--- conflicted
+++ resolved
@@ -144,21 +144,14 @@
             </span>
             <span class="text-xs text-gray-500 dark:text-gray-400">
               {{ $t('signed-sealed') }}
-<<<<<<< HEAD
-              <span class="relative group">
-                {{ $t('web.STATUS.delivered') }}.<sup class="text-[0.7em] text-gray-500 dark:text-gray-400 [animation:pulse_4s_ease-in-out_infinite] group-hover:[animation:none]">*</sup>
-                <span class="absolute bottom-full left-36 -translate-x-1/2 hidden group-hover:block bg-gray-200/80 dark:bg-gray-800/80 text-gray-500 dark:text-gray-400 text-xs rounded py-1 px-2 w-max">
-                <sup class="text-[0.7em] text-gray-500 dark:text-gray-400 [animation:pulse_4s_ease-in-out_infinite] group-hover:[animation:none]">*</sup> {{ $t('recipient-delivery-is-optional') }}</span>
-=======
               <span class="group/tooltip relative inline-block">
-                Delivered.<sup class="text-[0.7em] text-gray-500 dark:text-gray-400 [animation:pulse_4s_ease-in-out_infinite] group-hover/tooltip:[animation:none]">*</sup>
+                {{ $t('web.STATUS.delivered') }}.<sup class="text-[0.7em] text-gray-500 dark:text-gray-400 [animation:pulse_4s_ease-in-out_infinite] group-hover/tooltip:[animation:none]">*</sup>
                 <span class="absolute left-full top-0 ml-1 hidden group-hover/tooltip:block
                              bg-gray-200/80 dark:bg-gray-800/80 text-gray-500 dark:text-gray-400
                              text-xs rounded py-1 px-2 w-max">
                   <sup class="text-[0.7em] text-gray-500 dark:text-gray-400">*</sup>
                   Recipient delivery is optional
                 </span>
->>>>>>> a461b44e
               </span>
             </span>
           </div>
