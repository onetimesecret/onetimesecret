<template>
  <div v-if="isOpen"
       class="fixed inset-0 z-50 flex items-center justify-center overflow-y-auto bg-black/50 backdrop-blur-sm"
       aria-labelledby="settings-modal"
       role="dialog"
       aria-modal="true">
    <div ref="modalContentRef"
         class="relative mx-auto w-full max-w-lg overflow-hidden rounded-2xl bg-white shadow-2xl dark:bg-gray-800 transition-all duration-300 ease-out transform">
      <div class="flex h-[90vh] sm:h-[80vh] flex-col">
        <!-- Modal Header -->
        <div class="flex-shrink-0 flex items-center justify-between border-b p-4 border-gray-200 dark:border-gray-700">
          <h2 id="settings-modal" class="text-2xl font-bold text-gray-900 dark:text-white">
            Settings
          </h2>
          <button @click="closeModal"
                  class="text-gray-400 hover:text-gray-500 dark:text-gray-300 dark:hover:text-gray-200 transition-colors duration-200"
                  aria-label="Close settings">
            <svg class="h-6 w-6" fill="none" viewBox="0 0 24 24" stroke="currentColor">
              <path stroke-linecap="round" stroke-linejoin="round" stroke-width="2" d="M6 18L18 6M6 6l12 12" />
            </svg>
          </button>
        </div>

        <!-- Tabs -->
        <div class="flex-shrink-0 flex overflow-x-auto border-b border-gray-200 dark:border-gray-700">
          <button v-for="tab in tabs"
                  :key="tab"
                  @click="activeTab = tab"
                  class="px-4 py-2 text-sm sm:text-base font-medium transition-colors duration-200 whitespace-nowrap"
                  :class="[activeTab === tab ? 'border-b-2 border-brand-600 text-brand-600' : 'text-gray-500 hover:text-gray-700 dark:text-gray-400 dark:hover:text-gray-200']">
            {{ tab }}
          </button>
        </div>

        <!-- Content -->
        <div class="flex-grow overflow-y-auto p-4 sm:p-6">
          <!-- General Tab -->
          <div v-if="activeTab === 'General'" class="space-y-8">
            <section>
              <h3 class="text-lg font-semibold text-gray-900 dark:text-white mb-4">Appearance</h3>
              <div class="flex items-center justify-between">
                <span class="text-gray-700 dark:text-gray-300">Theme</span>
                <ThemeToggle />
              </div>
            </section>

            <section>
              <h3 class="text-lg font-semibold text-gray-900 dark:text-white mb-4">Language</h3>
              <LanguageToggle @menuToggled="handleMenuToggled" />
<<<<<<< HEAD
            </div>

            <div v-if="showJurisdiction" class="space-y-4 mt-6">
              <h3 class="text-lg font-semibold text-gray-900 dark:text-white">Jurisdiction</h3>
              <div class="bg-gray-100 dark:bg-gray-700 p-3 rounded-md">
                <p class="text-sm text-gray-600 dark:text-gray-300">Your current jurisdiction is <span
                        class="font-semibold">UK</span>. This is determined by the domain you're accessing.</p>
                <p class="text-sm text-gray-600 dark:text-gray-300 mt-2">To learn more about accounts in other regions,
                  please <a href="#"
                     class="text-brand-600 hover:underline">contact support</a>.</p>
              </div>
            </div>
          </div>
=======
            </section>
>>>>>>> 87b4ffef

            <section>
              <h3 class="text-lg font-semibold text-gray-900 dark:text-white mb-4">Jurisdiction ({{ cust?.custid }})</h3>
              <div class="rounded-lg bg-gray-100 p-4 dark:bg-gray-700 prose dark:prose-invert">
                <p class="text-sm sm:text-base text-gray-600 dark:text-gray-300">
                  Your data for this account is located in the
                  <span class="font-semibold">{{ currentJurisdiction.display_name }}</span>.<br>
                  This is determined by the domain you're accessing:
                  <span class="underline">{{ currentJurisdiction.domain }}.</span>
                </p>
              </div>
              <MoreInfoText textColor="text-brandcomp-800 dark:text-gray-100"
                            bgColor="bg-white dark:bg-gray-800">
                <div class="px-4 py-4 sm:px-6 sm:py-6">
                  <div class="max-w-xl text-sm sm:text-base text-gray-600 dark:text-gray-300 prose dark:prose-invert">
                    <p>
                      Accounts in each location are completely separate with no data shared between them.
                      You can create an account with the same email address in more than one location.
                    </p>
                    <p>
                      To learn more, please <a :href="`${supportHost}/docs`" class="text-brand-600 hover:underline">visit our documentation</a> or
                      <RouterLink to="/feedback" class="text-brand-600 hover:underline">contact us</RouterLink>.
                    </p>
                  </div>
                </div>
              </MoreInfoText>
              <div class="mt-6">
                <h4 class="text-sm font-medium text-gray-700 dark:text-gray-300 mb-2">Available Jurisdictions:</h4>
                <ul class="space-y-2">
                  <li v-for="jurisdiction in jurisdictions"
                      :key="jurisdiction.identifier"
                      class="flex items-center space-x-2 text-sm">
                    <Icon :icon="jurisdiction.icon" class="h-5 w-5" aria-hidden="true" />
                    <a :href="`https://${jurisdiction.domain}/signup`"
                       :class="{ 'font-semibold': currentJurisdiction.identifier === jurisdiction.identifier }"
                       class="text-gray-600 dark:text-gray-300 hover:text-brand-600 dark:hover:text-brand-400">
                      {{ jurisdiction.display_name }}
                    </a>
                    <span v-if="currentJurisdiction.identifier === jurisdiction.identifier"
                          class="text-xs text-gray-500 dark:text-gray-400">(Current)</span>
                  </li>
                </ul>
              </div>
            </section>
          </div>
        </div>

        <!-- Footer -->
        <div class="flex-shrink-0 flex justify-end bg-gray-50 p-4 dark:bg-gray-700">
          <button @click="closeModal"
                  class="rounded-md bg-brand-600 px-4 py-2 text-white hover:bg-brand-700 focus:outline-none focus:ring-2 focus:ring-brand-500 focus:ring-offset-2 transition-colors duration-200">
            Done
          </button>
        </div>
      </div>
    </div>
  </div>
</template>



<script setup lang="ts">
<<<<<<< HEAD
import { ref, computed } from 'vue';
import ThemeToggle from '@/components/ThemeToggle.vue';
=======
>>>>>>> 87b4ffef
import LanguageToggle from '@/components/LanguageToggle.vue';
import ThemeToggle from '@/components/ThemeToggle.vue';
import { useClickOutside } from '@/composables/useClickOutside';
import { useWindowProp } from '@/composables/useWindowProps';
import { useJurisdictionStore } from '@/stores/jurisdictionStore';
import { Icon } from '@iconify/vue';
<<<<<<< HEAD
import { Regions } from '@/types/onetime';
=======
import { computed, ref } from 'vue';
import MoreInfoText from '@/components/MoreInfoText.vue';

const cust = useWindowProp('cust');
const supportHost = useWindowProp('support_host');

const jurisdictionStore = useJurisdictionStore();
const currentJurisdiction = computed(() => jurisdictionStore.getCurrentJurisdiction);
const jurisdictions = computed(() => jurisdictionStore.getAllJurisdictions);

>>>>>>> 87b4ffef

const props = defineProps<{
  isOpen: boolean;
  regionsConfig?: Regions;
}>();

const emit = defineEmits<{
  (e: 'close'): void;
}>();

<<<<<<< HEAD
const showJurisdiction = computed(() => props.regionsConfig?.enabled);

const tabs = ['General', 'Notifications', 'Security'];
=======
const modalContentRef = ref<HTMLElement | null>(null);
const tabs = ['General']; // , 'Notifications', 'Security'
>>>>>>> 87b4ffef
const activeTab = ref('General');

const closeModal = () => {
  emit('close');
};

const handleMenuToggled = () => {
  // Handle language menu toggle
};

useClickOutside(modalContentRef, closeModal);
</script><|MERGE_RESOLUTION|>--- conflicted
+++ resolved
@@ -47,23 +47,7 @@
             <section>
               <h3 class="text-lg font-semibold text-gray-900 dark:text-white mb-4">Language</h3>
               <LanguageToggle @menuToggled="handleMenuToggled" />
-<<<<<<< HEAD
-            </div>
-
-            <div v-if="showJurisdiction" class="space-y-4 mt-6">
-              <h3 class="text-lg font-semibold text-gray-900 dark:text-white">Jurisdiction</h3>
-              <div class="bg-gray-100 dark:bg-gray-700 p-3 rounded-md">
-                <p class="text-sm text-gray-600 dark:text-gray-300">Your current jurisdiction is <span
-                        class="font-semibold">UK</span>. This is determined by the domain you're accessing.</p>
-                <p class="text-sm text-gray-600 dark:text-gray-300 mt-2">To learn more about accounts in other regions,
-                  please <a href="#"
-                     class="text-brand-600 hover:underline">contact support</a>.</p>
-              </div>
-            </div>
-          </div>
-=======
             </section>
->>>>>>> 87b4ffef
 
             <section>
               <h3 class="text-lg font-semibold text-gray-900 dark:text-white mb-4">Jurisdiction ({{ cust?.custid }})</h3>
@@ -126,20 +110,12 @@
 
 
 <script setup lang="ts">
-<<<<<<< HEAD
-import { ref, computed } from 'vue';
-import ThemeToggle from '@/components/ThemeToggle.vue';
-=======
->>>>>>> 87b4ffef
 import LanguageToggle from '@/components/LanguageToggle.vue';
 import ThemeToggle from '@/components/ThemeToggle.vue';
 import { useClickOutside } from '@/composables/useClickOutside';
 import { useWindowProp } from '@/composables/useWindowProps';
 import { useJurisdictionStore } from '@/stores/jurisdictionStore';
 import { Icon } from '@iconify/vue';
-<<<<<<< HEAD
-import { Regions } from '@/types/onetime';
-=======
 import { computed, ref } from 'vue';
 import MoreInfoText from '@/components/MoreInfoText.vue';
 
@@ -150,25 +126,17 @@
 const currentJurisdiction = computed(() => jurisdictionStore.getCurrentJurisdiction);
 const jurisdictions = computed(() => jurisdictionStore.getAllJurisdictions);
 
->>>>>>> 87b4ffef
 
-const props = defineProps<{
+defineProps<{
   isOpen: boolean;
-  regionsConfig?: Regions;
 }>();
 
 const emit = defineEmits<{
   (e: 'close'): void;
 }>();
 
-<<<<<<< HEAD
-const showJurisdiction = computed(() => props.regionsConfig?.enabled);
-
-const tabs = ['General', 'Notifications', 'Security'];
-=======
 const modalContentRef = ref<HTMLElement | null>(null);
 const tabs = ['General']; // , 'Notifications', 'Security'
->>>>>>> 87b4ffef
 const activeTab = ref('General');
 
 const closeModal = () => {
