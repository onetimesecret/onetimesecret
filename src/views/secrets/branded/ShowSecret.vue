--- conflicted
+++ resolved
@@ -99,41 +99,6 @@
     </template>
 
     <!-- Footer slot -->
-<<<<<<< HEAD
-    <template #footer>
-      <div class="mx-auto max-w-2xl">
-        <footer class="pt-20 text-center text-xs text-gray-400 dark:text-gray-600"
-                role="contentinfo">
-          <nav class="space-x-2"
-               aria-label="$t('footer-navigation')">
-            <a :href="`https://${siteHost}`"
-               class="hover:underline
-                focus:outline-none focus:ring-2 focus:ring-brand-500 focus:ring-offset-2"
-               rel="noopener noreferrer"
-               aria-label="$t('visit-onetime-secret-homepage')">
-              {{ $t('powered-by-onetime-secret') }}
-            </a>
-            <span aria-hidden="true" class="text-gray-400 dark:text-gray-600">&middot;</span>
-            <router-link to="/info/terms"
-                         class="hover:underline
-                focus:outline-none focus:ring-2 focus:ring-brand-500 focus:ring-offset-2"
-                         aria-label="$t('view-terms-of-service')">
-              {{ $t('terms') }}
-            </router-link>
-            <span aria-hidden="true">&middot;</span>
-            <router-link to="/info/privacy"
-                         class="hover:underline
-                focus:outline-none focus:ring-2 focus:ring-brand-500 focus:ring-offset-2"
-                         aria-label="$t('view-privacy-policy')">
-              {{ $t('privacy') }}
-            </router-link>
-          </nav>
-        </footer>
-
-        <div class="flex justify-center pt-16">
-          <ThemeToggle />
-        </div>
-=======
     <template #footer="{ siteHost }">
       <div class="flex flex-col items-center space-y-8 py-8">
         <FooterControls :show-language="true" />
@@ -141,7 +106,6 @@
           :site-host="siteHost"
           :show-nav="true"
           :show-terms="true" />
->>>>>>> 9415e377
       </div>
     </template>
   </BaseShowSecret>
