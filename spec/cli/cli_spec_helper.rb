--- conflicted
+++ resolved
@@ -96,7 +96,6 @@
     # Reset exit code before each test
     @last_exit_code = nil
 
-<<<<<<< HEAD
     # Mock Redis connection to prevent actual Redis connections
     redis_mock = double('Redis')
     allow(redis_mock).to receive_messages(
@@ -124,12 +123,11 @@
       ping: 'PONG'
     )
     allow(Familia).to receive(:dbclient).and_return(redis_mock)
-=======
-    # Mock Familia/Redis to prevent actual database connections
+
+    # Mock Familia/Redis instances for Familia models
     fake_redis_instances = double('Instances', size: 0, all: [])
     allow(fake_redis_instances).to receive(:size).and_return(0)
     allow(fake_redis_instances).to receive(:all).and_return([])
->>>>>>> 063d30db
 
     # Stub out model classes that tests will mock
     # Use Module/Class that allows method stubbing via RSpec
@@ -190,18 +188,12 @@
     end
 
     unless defined?(Onetime::Migration)
-<<<<<<< HEAD
-      # Create a migration class with a run method that can be mocked
+      # Create a migration class with methods that can be mocked
       migration_class = Class.new do
-        def self.run(run: false)
-          true
+        def self.run(options = {})
+          true  # Return true by default for successful migration
         end
-=======
-      # Create a simple class that can be mocked by RSpec
-      migration_class = Class.new do
-        def self.run(options = {}); end
         def self.load(file); end
->>>>>>> 063d30db
       end
       stub_const('Onetime::Migration', migration_class)
     end
