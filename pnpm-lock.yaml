--- conflicted
+++ resolved
@@ -250,13 +250,8 @@
         specifier: 3.2.2
         version: 3.2.2(vite@5.4.19(@types/node@22.15.35)(terser@5.39.0))
       vitest:
-<<<<<<< HEAD
         specifier: 3.0.5
         version: 3.0.5(@types/node@22.15.35)(@vitest/ui@3.0.5)(happy-dom@17.4.6)(jsdom@26.1.0)(terser@5.39.0)
-=======
-        specifier: 2.1.9
-        version: 2.1.9(@types/node@22.15.35)(@vitest/ui@2.1.9)(happy-dom@17.4.6)(jsdom@26.1.0)(terser@5.39.0)
->>>>>>> 71825232
       vue-eslint-parser:
         specifier: 10.2.0
         version: 10.2.0(eslint@9.26.0(jiti@2.4.2))
@@ -820,13 +815,6 @@
     resolution: {integrity: sha512-JhRb40hD93Vk0BgMgDc/xMIFtdXPHoytzeK6VafBNOj6bb6oUZrGamXkBKecMsmGvDQQaPRGG2zpa25VCw8pyw==}
     engines: {node: '>= 16'}
 
-<<<<<<< HEAD
-=======
-  '@intlify/core-base@11.1.11':
-    resolution: {integrity: sha512-1Z0N8jTfkcD2Luq9HNZt+GmjpFe4/4PpZF3AOzoO1u5PTtSuXZcfhwBatywbfE2ieB/B5QHIoOFmCXY2jqVKEQ==}
-    engines: {node: '>= 16'}
-
->>>>>>> 71825232
   '@intlify/core-base@11.1.5':
     resolution: {integrity: sha512-xGRkISwV/2Trqb8yVQevlHm5roaQqy+75qwUzEQrviaQF0o4c5VDhjBW7WEGEoKFx09HSgq7NkvK/DAyuerTDg==}
     engines: {node: '>= 16'}
@@ -852,13 +840,6 @@
     resolution: {integrity: sha512-TABl3c8tSLWbcD+jkQTyBhrnW251dzqW39MPgEUCsd69Ua3ceoimsbIzvkcPzzZvt1QDxNkenMht+5//V3JvLQ==}
     engines: {node: '>= 16'}
 
-<<<<<<< HEAD
-=======
-  '@intlify/message-compiler@11.1.11':
-    resolution: {integrity: sha512-7PC6neomoc/z7a8JRjPBbu0T2TzR2MQuY5kn2e049MP7+o32Ve7O8husylkA7K9fQRe4iNXZWTPnDJ6vZdtS1Q==}
-    engines: {node: '>= 16'}
-
->>>>>>> 71825232
   '@intlify/message-compiler@11.1.5':
     resolution: {integrity: sha512-YLSBbjD7qUdShe3ZAat9Hnf9E8FRpN6qmNFD/x5Xg5JVXjsks0kJ90Zj6aAuyoppJQA/YJdWZ8/bB7k3dg2TjQ==}
     engines: {node: '>= 16'}
@@ -867,13 +848,6 @@
     resolution: {integrity: sha512-6ZW/f3Zzjxfa1Wh0tYQI5pLKUtU+SY7l70pEG+0yd0zjcsYcK0EBt6Fz30Dy0tZhEqemziQQy2aNU3GJzyrMUA==}
     engines: {node: '>= 16'}
 
-<<<<<<< HEAD
-=======
-  '@intlify/shared@11.1.11':
-    resolution: {integrity: sha512-RIBFTIqxZSsxUqlcyoR7iiC632bq7kkOwYvZlvcVObHfrF4NhuKc4FKvu8iPCrEO+e3XsY7/UVpfgzg+M7ETzA==}
-    engines: {node: '>= 16'}
-
->>>>>>> 71825232
   '@intlify/shared@11.1.5':
     resolution: {integrity: sha512-+I4vRzHm38VjLr/CAciEPJhGYFzWWW4HMTm+6H3WqknXLh0ozNX9oC8ogMUwTSXYR/wGUb1/lTpNziiCH5MybQ==}
     engines: {node: '>= 16'}
@@ -4658,14 +4632,6 @@
       '@intlify/message-compiler': 11.1.10
       '@intlify/shared': 11.1.10
 
-<<<<<<< HEAD
-=======
-  '@intlify/core-base@11.1.11':
-    dependencies:
-      '@intlify/message-compiler': 11.1.11
-      '@intlify/shared': 11.1.11
-
->>>>>>> 71825232
   '@intlify/core-base@11.1.5':
     dependencies:
       '@intlify/message-compiler': 11.1.5
@@ -4711,14 +4677,6 @@
       '@intlify/shared': 11.1.10
       source-map-js: 1.2.1
 
-<<<<<<< HEAD
-=======
-  '@intlify/message-compiler@11.1.11':
-    dependencies:
-      '@intlify/shared': 11.1.11
-      source-map-js: 1.2.1
-
->>>>>>> 71825232
   '@intlify/message-compiler@11.1.5':
     dependencies:
       '@intlify/shared': 11.1.5
@@ -4726,11 +4684,6 @@
 
   '@intlify/shared@11.1.10': {}
 
-<<<<<<< HEAD
-=======
-  '@intlify/shared@11.1.11': {}
-
->>>>>>> 71825232
   '@intlify/shared@11.1.5': {}
 
   '@isaacs/cliui@8.0.2':
@@ -5255,13 +5208,8 @@
       magicast: 0.3.5
       std-env: 3.9.0
       test-exclude: 7.0.1
-<<<<<<< HEAD
       tinyrainbow: 2.0.0
       vitest: 3.0.5(@types/node@22.15.35)(@vitest/ui@3.0.5)(happy-dom@17.4.6)(jsdom@26.1.0)(terser@5.39.0)
-=======
-      tinyrainbow: 1.2.0
-      vitest: 2.1.9(@types/node@22.15.35)(@vitest/ui@2.1.9)(happy-dom@17.4.6)(jsdom@26.1.0)(terser@5.39.0)
->>>>>>> 71825232
     transitivePeerDependencies:
       - supports-color
 
@@ -5272,11 +5220,7 @@
       chai: 5.2.0
       tinyrainbow: 2.0.0
 
-<<<<<<< HEAD
   '@vitest/mocker@3.0.5(vite@5.4.19(@types/node@22.15.35)(terser@5.39.0))':
-=======
-  '@vitest/mocker@2.1.9(vite@5.4.19(@types/node@22.15.35)(terser@5.39.0))':
->>>>>>> 71825232
     dependencies:
       '@vitest/spy': 3.0.5
       estree-walker: 3.0.3
@@ -5315,13 +5259,8 @@
       pathe: 2.0.3
       sirv: 3.0.1
       tinyglobby: 0.2.13
-<<<<<<< HEAD
       tinyrainbow: 2.0.0
       vitest: 3.0.5(@types/node@22.15.35)(@vitest/ui@3.0.5)(happy-dom@17.4.6)(jsdom@26.1.0)(terser@5.39.0)
-=======
-      tinyrainbow: 1.2.0
-      vitest: 2.1.9(@types/node@22.15.35)(@vitest/ui@2.1.9)(happy-dom@17.4.6)(jsdom@26.1.0)(terser@5.39.0)
->>>>>>> 71825232
 
   '@vitest/utils@3.0.5':
     dependencies:
@@ -7183,11 +7122,7 @@
       pnpm: 10.10.0
       stripe: 18.3.0(@types/node@22.15.35)
       vue: 3.5.13(typescript@5.8.3)
-<<<<<<< HEAD
       vue-codemirror6: 1.3.15(prettier@3.5.3)(typescript@5.8.3)(vue@3.5.13(typescript@5.8.3))
-=======
-      vue-codemirror6: 1.3.15(@types/node@22.15.35)(prettier@3.5.3)(typescript@5.8.3)(vue@3.5.13(typescript@5.8.3))
->>>>>>> 71825232
       vue-i18n: 11.1.10(vue@3.5.13(typescript@5.8.3))
       zod: 3.24.3
       zod-validation-error: 3.4.0(zod@3.24.3)
@@ -7701,10 +7636,7 @@
 
   stripe@18.3.0(@types/node@22.15.35):
     dependencies:
-<<<<<<< HEAD
       '@types/node': 22.15.35
-=======
->>>>>>> 71825232
       qs: 6.14.0
     optionalDependencies:
       '@types/node': 22.15.35
@@ -8016,20 +7948,12 @@
 
   vary@1.1.2: {}
 
-<<<<<<< HEAD
   vite-node@3.0.5(@types/node@22.15.35)(terser@5.39.0):
-=======
-  vite-node@2.1.9(@types/node@22.15.35)(terser@5.39.0):
->>>>>>> 71825232
     dependencies:
       cac: 6.7.14
       debug: 4.4.0
       es-module-lexer: 1.6.0
-<<<<<<< HEAD
       pathe: 2.0.3
-=======
-      pathe: 1.1.2
->>>>>>> 71825232
       vite: 5.4.19(@types/node@22.15.35)(terser@5.39.0)
     transitivePeerDependencies:
       - '@types/node'
@@ -8086,7 +8010,6 @@
       fsevents: 2.3.3
       terser: 5.39.0
 
-<<<<<<< HEAD
   vitest@3.0.5(@types/node@22.15.35)(@vitest/ui@3.0.5)(happy-dom@17.4.6)(jsdom@26.1.0)(terser@5.39.0):
     dependencies:
       '@vitest/expect': 3.0.5
@@ -8096,17 +8019,6 @@
       '@vitest/snapshot': 3.0.5
       '@vitest/spy': 3.0.5
       '@vitest/utils': 3.0.5
-=======
-  vitest@2.1.9(@types/node@22.15.35)(@vitest/ui@2.1.9)(happy-dom@17.4.6)(jsdom@26.1.0)(terser@5.39.0):
-    dependencies:
-      '@vitest/expect': 2.1.9
-      '@vitest/mocker': 2.1.9(vite@5.4.19(@types/node@22.15.35)(terser@5.39.0))
-      '@vitest/pretty-format': 2.1.9
-      '@vitest/runner': 2.1.9
-      '@vitest/snapshot': 2.1.9
-      '@vitest/spy': 2.1.9
-      '@vitest/utils': 2.1.9
->>>>>>> 71825232
       chai: 5.2.0
       debug: 4.4.0
       expect-type: 1.2.1
@@ -8116,7 +8028,6 @@
       tinybench: 2.9.0
       tinyexec: 0.3.2
       tinypool: 1.0.2
-<<<<<<< HEAD
       tinyrainbow: 2.0.0
       vite: 5.4.19(@types/node@22.15.35)(terser@5.39.0)
       vite-node: 3.0.5(@types/node@22.15.35)(terser@5.39.0)
@@ -8124,15 +8035,6 @@
     optionalDependencies:
       '@types/node': 22.15.35
       '@vitest/ui': 3.0.5(vitest@3.0.5)
-=======
-      tinyrainbow: 1.2.0
-      vite: 5.4.19(@types/node@22.15.35)(terser@5.39.0)
-      vite-node: 2.1.9(@types/node@22.15.35)(terser@5.39.0)
-      why-is-node-running: 2.3.0
-    optionalDependencies:
-      '@types/node': 22.15.35
-      '@vitest/ui': 2.1.9(vitest@2.1.9)
->>>>>>> 71825232
       happy-dom: 17.4.6
       jsdom: 26.1.0
     transitivePeerDependencies:
