--- conflicted
+++ resolved
@@ -6,36 +6,6 @@
 
     <nav>
       <ul class="flex space-x-4">
-<<<<<<< HEAD
-        <li>
-          <a href="/docs/api" class="text-brand font-semibold dark:text-brand-100">Overview</a>
-        </li>
-        <li>
-          <a
-            href="/docs/api/secrets"
-            class="text-gray-600 hover:text-brand dark:text-gray-300 dark:hover:text-brand-100"
-            >Secrets</a
-          >
-        </li>
-        <li>
-          <a
-            href="/docs/api/libs"
-            class="text-gray-600 hover:text-brand dark:text-gray-300 dark:hover:text-brand-100"
-            >Client Libraries</a
-          >
-        </li>
-      </ul>
-    </nav>
-
-    <p class="text-center">
-      <em class="text-lg"
-        >BETA API - updated 2022-01-14 (<a
-          href="#feedback"
-          class="text-brand hover:underline dark:text-brand-100"
-          >Have a question?</a
-        >)</em
-      >
-=======
         <li><a href="/docs/api" class="text-brand underline font-semibold dark:text-brand-100">Overview</a></li>
         <li><a href="/docs/api/secrets" class="text-gray-600 underline hover:text-brand dark:text-gray-300 dark:hover:text-brand-100">Secrets</a></li>
         <li><a href="/docs/api/libs" class="text-gray-600 underline hover:text-brand dark:text-gray-300 dark:hover:text-brand-100">Client Libraries</a></li>
@@ -44,20 +14,12 @@
 
     <p class="justify-normal">
       <em class="text-md">Updated: 2024-06-09</em>
->>>>>>> d0aa7273
     </p>
 
     <div class="space-y-8">
       <section>
-<<<<<<< HEAD
-        <h3 class="text-2xl font-semibold border-b pb-2 mb-4 text-gray-800 dark:text-gray-200">
-          Base URI
-        </h3>
-        <span class="text-sm text-gray-600 dark:text-gray-400 block mb-2">{{baseuri}}/api</span>
-=======
         <h3 class="text-2xl font-semibold border-b pb-2 mb-4 text-gray-800 dark:text-gray-200">Base URI</h3>
         <span class="text-sm text-gray-600 dark:text-gray-600 mb-4 bg-yellow-200">{{baseuri}}/api</span>
->>>>>>> d0aa7273
 
         <p class="text-gray-800 dark:text-gray-200">
           All API access is over HTTPS and starts with
@@ -84,17 +46,8 @@
       </section>
 
       <section>
-<<<<<<< HEAD
-        <h3 class="text-2xl font-semibold border-b pb-2 mb-4 text-gray-800 dark:text-gray-200">
-          System Status
-        </h3>
-        <span class="text-sm text-gray-600 dark:text-gray-400 block mb-2"
-          >GET {{baseuri}}/api/v1/status</span
-        >
-=======
         <h3 class="text-2xl font-semibold border-b pb-2 mb-4 text-gray-800 dark:text-gray-200">System Status</h3>
         <span class="text-sm text-gray-600 dark:text-gray-600 mb-4 bg-yellow-200">GET {{baseuri}}/api/v1/status</span>
->>>>>>> d0aa7273
 
         <p class="text-gray-800 dark:text-gray-200 mb-4">Current status of the system.</p>
 
@@ -103,31 +56,14 @@
           <em class="text-gray-600 dark:text-gray-400">None</em>
         </div>
 
-<<<<<<< HEAD
-        <pre class="bg-gray-100 dark:bg-gray-800 p-4 rounded-lg overflow-x-auto text-sm mb-4">
-$ curl -u 'USERNAME:APITOKEN' {{baseuri}}/api/v1/status</pre
-        >
-
-        <pre class="bg-gray-100 dark:bg-gray-800 p-4 rounded-lg overflow-x-auto text-sm mb-4">
-{"status":"nominal"}</pre
-        >
-=======
         <pre class="bg-gray-100 dark:bg-gray-800 p-4 rounded-lg overflow-x-auto text-sm mb-4">$ curl -u 'USERNAME:APITOKEN' {{baseuri}}/api/v1/status</pre>
 
         <pre class="bg-gray-100 dark:bg-gray-800 p-4 rounded-lg overflow-x-auto text-sm mb-4">{"status":"nominal"}</pre>
->>>>>>> d0aa7273
 
         <div>
           <strong class="block mb-2 font-semibold">Attributes</strong>
           <ul class="list-disc pl-5 space-y-1 text-gray-800 dark:text-gray-200">
-<<<<<<< HEAD
-            <li>
-              <span class="font-medium">status</span>: The current system status. One of: nominal,
-              offline.
-            </li>
-=======
             <li><span class="font-bold">status</span>: The current system status. One of: nominal, offline.</li>
->>>>>>> d0aa7273
           </ul>
         </div>
       </section>
