{{>header}}

  {{^actionable_visitor}}
  <div class="jumbotron">
    <h2 class="intro">Return to <a href="{{subdomain.homepage}}">{{subdomain.company_domain}}</a></h2>
  </div>
  {{/actionable_visitor}}

  {{#actionable_visitor}}
  <div class="jumbotron">

    {{^authenticated}}
    <h1 class="">{{i18n.page.tagline1}}</h1>
    <p class="lead">{{i18n.page.tagline2}}</p>
    {{/authenticated}}

    {{>partial/create_secret_form}}

    {{^authenticated}}
    <hr/>
    <p class="hint">{{i18n.page.secret_hint}}</p>
    <p class="more">{{i18n.page.secret_form_more_text1}} <a href='/signup'>{{i18n.page.secret_form_more_text2}}</a> {{i18n.page.secret_form_more_text3}}</p>
    {{/authenticated}}
    <hr/>

    <div class="alert alert-info">
      <button type="button" class="close" data-dismiss="alert">&times;</button>
      <strong>{{i18n.page.anon_info1}}</strong> {{i18n.page.anon_info2}} <a href="http://www.mailinator.com/">{{i18n.page.anon_info3}}</a>{{i18n.page.anon_info4}}
    </div>
<<<<<<< HEAD
    -->
=======
>>>>>>> 42189b05

  </div>

  {{/actionable_visitor}}

{{>footer}}<|MERGE_RESOLUTION|>--- conflicted
+++ resolved
@@ -27,11 +27,6 @@
       <button type="button" class="close" data-dismiss="alert">&times;</button>
       <strong>{{i18n.page.anon_info1}}</strong> {{i18n.page.anon_info2}} <a href="http://www.mailinator.com/">{{i18n.page.anon_info3}}</a>{{i18n.page.anon_info4}}
     </div>
-<<<<<<< HEAD
-    -->
-=======
->>>>>>> 42189b05
-
   </div>
 
   {{/actionable_visitor}}
