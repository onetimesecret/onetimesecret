--- conflicted
+++ resolved
@@ -10,6 +10,9 @@
 # Ensure immediate flushing of stdout to improve real-time logging visibility.
 # This is particularly useful in development and production environments where
 # timely log output is crucial for monitoring and debugging purposes.
+# Ensure immediate flushing of stdout to improve real-time logging visibility.
+# This is particularly useful in development and production environments where
+# timely log output is crucial for monitoring and debugging purposes.
 $stdout.sync = true
 
 ENV['RACK_ENV'] ||= 'prod'
@@ -18,18 +21,11 @@
 $LOAD_PATH.unshift(File.join(ENV.fetch('APP_ROOT', nil), 'lib'))
 $LOAD_PATH.unshift(File.join(ENV.fetch('APP_ROOT', nil), 'app'))
 
-<<<<<<< HEAD
 require_relative 'lib/onetime'
 
 require_relative 'lib/middleware/header_logger_middleware'
 require_relative 'lib/middleware/handle_invalid_percent_encoding'
 require_relative 'lib/middleware/handle_invalid_utf8'
-=======
-require_relative 'lib/middleware/header_logger_middleware'
-require_relative 'lib/middleware/handle_invalid_percent_encoding'
-require_relative 'lib/middleware/handle_invalid_utf8'
-require_relative 'lib/onetime'
->>>>>>> 073c16db
 
 PUBLIC_DIR = "#{ENV.fetch('APP_ROOT', nil)}/public/web".freeze
 APP_DIR = "#{ENV.fetch('APP_ROOT', nil)}/lib/onetime/app".freeze
@@ -42,43 +38,6 @@
 
 Onetime.boot! :app
 
-<<<<<<< HEAD
-if Otto.env?(:dev)
-
-  if Onetime.debug
-    require 'pry-byebug'
-  end
-
-  # DEV: Run webapps with extra logging and reloading
-  apps.each_pair do |path, app|
-    use Rack::CommonLogger
-    use Rack::Reloader, 1
-
-    use Rack::HeaderLoggerMiddleware
-    use Rack::HandleInvalidUTF8
-    use Rack::HandleInvalidPercentEncoding
-
-    app.option[:public] = PUBLIC_DIR
-    app.add_static_path '/favicon.ico'
-
-    OT.info "[app] Attaching #{app} at #{path}"
-    map(path) { run app }
-  end
-
-else
-
-  # PROD: run webapps the bare minimum additional middleware
-  apps.each_pair do |path, app|
-    use Rack::CommonLogger
-    use Rack::HandleInvalidUTF8
-    use Rack::HandleInvalidPercentEncoding
-
-    app.option[:public] = PUBLIC_DIR
-
-    OT.info "[app] Attaching #{app} at #{path}"
-    map(path) { run app }
-  end
-=======
 middlewares = if Otto.env?(:dev)
   [
     [Rack::CommonLogger],
@@ -106,5 +65,4 @@
     app.option[:public] = PUBLIC_DIR
     run app
   }
->>>>>>> 073c16db
 end