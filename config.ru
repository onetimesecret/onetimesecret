--- conflicted
+++ resolved
@@ -1,12 +1,6 @@
 # config.ru
 #
-<<<<<<< HEAD
-# Main Rack configuration file for the Onetime Secret project.
-# This file orchestrates the entire application stack, sets up middleware,
-# and defines the application's runtime environment.
-=======
 # Rack entry point for Onetime Secret.
->>>>>>> 5d12004f
 #
 # This file serves as the main configuration and bootstrap point for the entire
 # application. It initializes the runtime environment, loads necessary components,
@@ -29,19 +23,7 @@
 # ```
 #   /
 #   ├── apps/
-#   │   ├── app_registry.rb
 #   │   ├── api/
-<<<<<<< HEAD
-#   │   │   ├── v1/
-#   │   │   │   └── application.rb
-#   │   │   └── v2/
-#   │   │       └── application.rb
-#   │   └── web/
-#   │       └── core/
-#   │           └── application.rb
-#   │
-#   ├── lib/
-=======
 #   │   │   ├── v1/application.rb
 #   │   │   └── v2/application.rb
 #   │   │
@@ -57,7 +39,6 @@
 #   │   │   ├── boot.rb
 #   │   │   └── config.rb
 #   │   │
->>>>>>> 5d12004f
 #   │   └── onetime.rb
 #   │
 #   └── config.ru
@@ -70,22 +51,11 @@
 
 require_relative 'apps/app_registry'
 
-<<<<<<< HEAD
 # Application models need to be loaded before booting
-AppRegistry.prepare_application_registry
-
-# Bootstrap the application
-Onetime.safe_boot! :app
-
-# Application Mounting
-run AppRegistry.create_rack_application_map
-=======
-# Discover and map application modules to their routes
 AppRegistry.prepare_application_registry
 
 # Bootstrap the configuration and core components
 Onetime.safe_boot!
 
 # Mount and run Rack applications
-run AppRegistry.generate_rack_url_map
->>>>>>> 5d12004f
+run AppRegistry.generate_rack_url_map