--- conflicted
+++ resolved
@@ -12,7 +12,6 @@
         required: false
         default: false
 
-<<<<<<< HEAD
   # Skip auto deployments for the time being during major movements
   #
   # Automatic trigger on pull requests to develop branch
@@ -33,8 +32,6 @@
   #   branches:
   #     - develop
 
-=======
->>>>>>> 461011db
 permissions:
   contents: read
 
