# .github/workflows/claude-code-review.yml

name: Claude Code Review

on:
  pull_request:
    branches:
      - 'feature/*'
      - 'fix/*'
      - 'wip/*'
      - 'rel/*'
      - 'develop'
    types: [opened, synchronize, labeled]
  workflow_dispatch:

jobs:
  claude-review:
    # Optional: Filter by PR author
    # if: |
    #   github.event.pull_request.user.login == 'external-contributor' ||
    #   github.event.pull_request.user.login == 'new-developer' ||
    #   github.event.pull_request.author_association == 'FIRST_TIME_CONTRIBUTOR'
<<<<<<< HEAD

=======
    # if: ${{ !startsWith(github.head_ref, 'deps/') }}
>>>>>>> 461011db
    runs-on: ubuntu-latest
    if: |
      (github.event.action == 'opened') ||
      (github.event.action == 'labeled' && github.event.label.name == 'claude-review') ||
      (github.event.action == 'synchronize' && contains(github.event.pull_request.labels.*.name, 'claude-review'))

    permissions:
      contents: read
      pull-requests: read
      issues: read
      id-token: write

    steps:
      - name: Checkout repository
        uses: actions/checkout@08eba0b27e820071cde6df949e0beb9ba4906955 # v4
        with:
          fetch-depth: 1

      - name: Run Claude Code Review
        id: claude-review
        uses: anthropics/claude-code-action@beta
        with:
          claude_code_oauth_token: ${{ secrets.CLAUDE_CODE_OAUTH_TOKEN }}

          # Optional: Specify model (defaults to Claude Sonnet 4, uncomment for Claude Opus 4)
          # model: "claude-opus-4-20250514"

          # Direct prompt for automated review (no @claude mention needed)
          direct_prompt: |
            Please review this pull request and provide feedback on:
            - Code quality and best practices
            - Potential bugs or issues
            - Performance considerations
            - Security concerns
            - Test coverage

            Be constructive and helpful in your feedback.

          # Optional: Use sticky comments to make Claude reuse the same comment on subsequent pushes to the same PR
<<<<<<< HEAD
          # use_sticky_comment: true

          # Optional: Customize review based on file types
          # direct_prompt: |
          #   Review this PR focusing on:
          #   - For TypeScript files: Type safety and proper interface usage
          #   - For API endpoints: Security, input validation, and error handling
          #   - For React components: Performance, accessibility, and best practices
          #   - For tests: Coverage, edge cases, and test quality
=======
          use_sticky_comment: true
>>>>>>> 461011db

          # Optional: Different prompts for different authors
          # direct_prompt: |
          #   ${{ github.event.pull_request.author_association == 'FIRST_TIME_CONTRIBUTOR' &&
          #   'Welcome! Please review this PR from a first-time contributor. Be encouraging and provide detailed explanations for any suggestions.' ||
          #   'Please provide a thorough code review focusing on our coding standards and best practices.' }}

          # Optional: Add specific tools for running tests or linting
          # allowed_tools: "Bash(npm run test),Bash(npm run lint),Bash(npm run typecheck)"

          # Optional: Skip review for certain conditions
          # if: |
          #   !contains(github.event.pull_request.title, '[skip-review]') &&
<<<<<<< HEAD
          #   !contains(github.event.pull_request.title, '[WIP]')
=======
          #   !contains(github.event.pull_request.title, '[WIP]')

      - name: Remove claude-review label
        # Remove label whether success or failure - prevents getting stuck
        if: always() && github.event.action != 'opened'
        uses: actions/github-script@v7
        with:
          script: |
            try {
              await github.rest.issues.removeLabel({
                owner: context.repo.owner,
                repo: context.repo.repo,
                issue_number: context.issue.number,
                name: 'claude-review'
              });
            } catch (error) {
              console.log('Label not found or already removed');
            }
>>>>>>> 461011db
<|MERGE_RESOLUTION|>--- conflicted
+++ resolved
@@ -20,11 +20,7 @@
     #   github.event.pull_request.user.login == 'external-contributor' ||
     #   github.event.pull_request.user.login == 'new-developer' ||
     #   github.event.pull_request.author_association == 'FIRST_TIME_CONTRIBUTOR'
-<<<<<<< HEAD
-
-=======
     # if: ${{ !startsWith(github.head_ref, 'deps/') }}
->>>>>>> 461011db
     runs-on: ubuntu-latest
     if: |
       (github.event.action == 'opened') ||
@@ -64,19 +60,7 @@
             Be constructive and helpful in your feedback.
 
           # Optional: Use sticky comments to make Claude reuse the same comment on subsequent pushes to the same PR
-<<<<<<< HEAD
-          # use_sticky_comment: true
-
-          # Optional: Customize review based on file types
-          # direct_prompt: |
-          #   Review this PR focusing on:
-          #   - For TypeScript files: Type safety and proper interface usage
-          #   - For API endpoints: Security, input validation, and error handling
-          #   - For React components: Performance, accessibility, and best practices
-          #   - For tests: Coverage, edge cases, and test quality
-=======
           use_sticky_comment: true
->>>>>>> 461011db
 
           # Optional: Different prompts for different authors
           # direct_prompt: |
@@ -90,9 +74,6 @@
           # Optional: Skip review for certain conditions
           # if: |
           #   !contains(github.event.pull_request.title, '[skip-review]') &&
-<<<<<<< HEAD
-          #   !contains(github.event.pull_request.title, '[WIP]')
-=======
           #   !contains(github.event.pull_request.title, '[WIP]')
 
       - name: Remove claude-review label
@@ -110,5 +91,4 @@
               });
             } catch (error) {
               console.log('Label not found or already removed');
-            }
->>>>>>> 461011db
+            }